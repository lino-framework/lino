# -*- coding: UTF-8 -*-
# Copyright 2009-2019 Rumma & Ko Ltd
# License: BSD, see LICENSE for more details.
# doctest lino/core/site.py

"""
Defines the :class:`Site` class. For an overview see
:doc:`/dev/site` and :doc:`/dev/plugins`.

..  doctest init:
    >>> import lino
    >>> lino.startup('lino.projects.std.settings_test')

"""

from __future__ import unicode_literals, print_function
from builtins import map
from builtins import str
import six

import os
import sys
from os.path import normpath, dirname, join, isdir, relpath, exists
import inspect
import datetime
import warnings
import collections
import locale
from importlib import import_module
from six.moves.urllib.parse import urlencode

from unipath import Path
from atelier.utils import AttrDict, date_offset, tuple_py2
from atelier import rstgen

from django.utils.translation import ugettext_lazy as _
from django.utils.translation import get_language
# from django.core.exceptions import ImproperlyConfigured

from lino.core.plugin import Plugin

from lino import assert_django_code, DJANGO_DEFAULT_LANGUAGE
from etgen.html import E
from lino.core.utils import simplify_name, get_models
# from lino.utils.html2text import html2text
# from html2text import html2text
from lino.core.exceptions import ChangedAPI
# from .roles import SiteUser

from html2text import HTML2Text

from importlib import import_module, reload

# _INSTANCES = []

def html2text(html):
    text_maker = HTML2Text()
    text_maker.unicode_snob = True
    return text_maker.handle(html)

PRINT_EMAIL = """send email
Sender: {sender}
To: {recipients}
Subject: {subject}

{body}
"""


LanguageInfo = collections.namedtuple(
    'LanguageInfo', ('django_code', 'name', 'index', 'suffix'))
"""
A named tuple with four fields:

- `django_code` -- how Django calls this language
- `name` --        how Lino calls it
- `index` --       the position in the :attr:`Site.languages` tuple
- `suffix` --      the suffix to append to babel fields for this language

"""


def to_locale(language):
    """
    Simplified copy of `django.utils.translation.to_locale`, but we
    need it while the `settings` module is being loaded, i.e. we
    cannot yet import django.utils.translation.  Also we don't need
    the to_lower argument.
    """
    p = language.find('-')
    if p >= 0:
        # Get correct locale for sr-latn
        if len(language[p + 1:]) > 2:
            return language[:p].lower() + '_' \
                + language[p + 1].upper() + language[p + 2:].lower()
        return language[:p].lower() + '_' + language[p + 1:].upper()
    else:
        return language.lower()


def class2str(cl):
    return cl.__module__ + '.' + cl.__name__

gettext_noop = lambda s: s

PLUGIN_CONFIGS = {}


def configure_plugin(app_label, **kwargs):
    """
    Set one or several configuration settings of the given plugin
    *before* the :setting:`SITE` has been instantiated.

    This might get deprecated some day. Consider using the
    :meth:`Site.get_plugin_configs` method instead.

    See :doc:`/dev/plugins`.
    """
    # if PLUGIN_CONFIGS is None:
    #     raise ImproperlyConfigured(
    #         "Tried to call configure_plugin after Site instantiation")
    cfg = PLUGIN_CONFIGS.setdefault(app_label, {})
    cfg.update(kwargs)


# from django.db.models.fields import NOT_PROVIDED
class NOT_PROVIDED(object):
    pass


class Site(object):
    """
    The base class for a Lino application.  This class is designed to
    be overridden by both application developers and local site
    administrators.  Your :setting:`SITE` setting is expected to
    contain an instance of a subclass of this.

    .. attribute:: plugins

        An :class:`AttrDict <atelier.utils.AttrDict>` with one entry
        for each installed plugin, mapping the `app_label` of every
        plugin to the corresponding :class:`lino.core.plugin.Plugin`
        instance.

        This attribute is automatically filled by Lino and available as
        :attr:`dd.plugins <lino.api.dd>` already before Django starts to
        import :xfile:`models.py` modules.

    .. attribute:: modules

        Old name for :attr:`models`.  Deprecated.

    .. attribute:: models

        An :class:`AttrDict <atelier.utils.AttrDict>` which maps every
        installed `app_label` to the corresponding :xfile:`models.py`
        module object.

        This is also available as the shortcut :attr:`rt.models
        <lino.api.rt.models>`.

        See :doc:`/dev/plugins`

    .. attribute:: LANGUAGE_CHOICES

        A tuple in the format expected by Django's `choices
        <https://docs.djangoproject.com/en/1.11/ref/models/fields/#choices>`__
        attribute, used e.g. by :class:`LanguageField
        <lino.utils.mldbc.fields.LanguageField>`. It's content is
        automatically populated from :attr:`languages` and application
        code should not change it's value.

    .. attribute:: beid_protocol

        Until 20180926 this was a string like e.g. 'beid' in order to
        use a custom protocol for reading eid cards.  Now it is
        deprecated.  Use :attr:`lino_xl.lib.beid.Plugin.urlhandler_prefix`
        instead.

    """

    auto_fit_column_widths = True
    """
    The default value for the :attr:`auto_fit_column_widths
    <lino.core.tables.AbstractTable.auto_fit_column_widths>` of tables
    in this application.
    """

    # locale = 'en_GB.utf-8'
    site_locale = None
    """
    The `locale <https://docs.python.org/2/library/locale.html>`__ to
    use for certain localized things on this site.

    Used by :meth:`format_currency`.

    This should be a string of type '<language>_<country>.<encoding>',
    and it must have been generated previously.  For example::

        sudo locale-gen de_BE.utf8
    """

    confdirs = None
    """
    This attribute is available only after site startup.  See
    :mod:`lino.utils.config`.
    """

    kernel = None
    """
    This attribute is available only after :meth:`startup`.
    See :mod:`lino.core.kernel`.

    """

    # ui = None
    # """
    # Deprecated alias for :attr:`kernel`.

    # """

    readonly = False
    """Setting this to `True` turns this site in a readonly site.  This
    means that :setting:`DATABASES` must point to the
    :setting:`DATABASES` of some other (non-readonly) site, and that
    :manage:`initdb` will do nothing.

    """

    history_aware_logging = False
    """Whether to log a message :message:`Started %s (using %s) --> PID
    %s` at process startup (and a message :message:`Done PID %s` at
    termination).

    These two messages are interesting e.g. when a system
    administrator wants to know which processes have been running on a
    given production site, but they are usually disturbing during
    development.

    TODO: Replace this setting by an aproach using a second logger
    `lino.archive`. Also tidy up usage of
    :mod:`lino.utils.dblogger`. To be meditated.

    See also :ref:`host.logging`.

    """

    the_demo_date = None
    """A hard-coded constant date to be used as reference by :meth:`today`
    and :meth:`demo_date`. For example many demo databases have this
    set because certain tests rely on a constant reference date.

    """

    title = None
    """The title of this web site to appear in the browser window.  If
    this is None, Lino will use :attr:`verbose_name` as default value.

    """

    hoster_status_url = "http://bugs.saffre-rumma.net/"
    """This is mentioned in :xfile:`500.html`.
    """

    verbose_name = "yet another Lino application"
    """The name of this application, to be displayed to end-users at
    different places.

    Note the difference between :attr:`title` and
    :attr:`verbose_name`:

    - :attr:`title` may be None, :attr:`verbose_name` not.

    - :attr:`title` is used by the
      :srcref:`index.html <lino/modlib/extjs/config/extjs/index.html>` for
      :mod:`lino.modlib.extjs`.

    - :attr:`title` and :attr:`verbose_name` are used by
      :xfile:`admin_main.html` to generate the fragments "Welcome to the
      **title** site" and "We are running **verbose_name** version
      **x.y**"  (the latter only if :attr:`version` is set).

    - :meth:`site_version` uses :attr:`verbose_name` (not :attr:`title`)

    IOW, the :attr:`title` is rather for usage by local system
    administrators, while the :attr:`verbose_name` is rather for usage
    by application developers.

    """

    version = None
    "The version number."

    url = None
    """
    The URL of the website that describes this application.
    Used e.g. in a :menuselection:`Site --> About` dialog box.
    """

    # mobile_server_url = None
    # """The URL to a mobile friedly version of the site.
    # Used instead of :attr:`server_url` when sending emails sent by
    # :class:`lino.modlib.notify.Message`
    # """

    device_type = 'desktop'
    """
    The default device type used on this server.  Should be one of
    ``'desktop'``, ``'tablet'`` or ``'mobile'``.

    This is used by :class:`DeviceTypeMiddleware
    <lino.core.auth.middleware.DeviceTypeMiddleware>`.
    """

    obj2text_template = "*{0}*"
    """The format template to use when rendering a ForeignKey as plain
    text.

    Note: reSTructuredText uses *italic* and **bold**.  Changing this
    can cause lots of trivial failures in test suites.  It is also
    used by :mod:`lino.modlib.notify` when generating the mail body.

    """

    make_missing_dirs = True
    """Set this to `False` if you don't want Lino to automatically create
    missing directories when needed.  If this is False, Lino will
    raise an exception in these cases, asking you to create it
    yourself.

    """
    userdocs_prefix = ''

    project_name = None
    """A nickname for this project. This is used to set :attr:`cache_dir`
    and therefore should be unique for all Lino projects in a given
    development environment.

    If this is None, Lino will find a default value by splitting
    :attr:`project_dir` and taking the last part (or the second-last
    if the last part is 'settings'.

    """

    cache_dir = None
    """The directory where Lino will create temporary data for this
    project, including the :xfile:`media` directory and the
    :xfile:`default.db` file.

    This is either the same as :attr:`project_dir` or (if
    :envvar:`LINO_CACHE_ROOT` is set), will be set to
    :envvar:`LINO_CACHE_ROOT` + :attr:`project_name`.

    """

    project_dir = None
    """Full path to your local project directory.

    Lino automatically sets this to the directory of the
    :xfile:`settings.py` file (or however your
    :envvar:`DJANGO_SETTINGS_MODULE` is named).
    It is recommended to not override this variable.

    Note that when using a *settings package*, :attr:`project_dir`
    points to the :file:`settings` subdir of what we would intuitively
    consider the project directory.

    If the :attr:`project_dir` contains a :xfile:`config` directory,
    this will be added to the config search path.

    """

    languages = None
    """The language distribution used on this site.  It has its own
    chapter :doc:`/dev/languages` in the Developers Guide.

    """

    not_found_msg = '(not installed)'

    django_settings = None
    """This is a reference to the `globals()` dictionary of your
    :xfile:`settings.py` file (the one you provided when instantiating
    the Site object).

    """

    startup_time = None
    """
    The time when this Site has been instantiated,
    in other words the startup time of this Django process.
    Don't modify this.

    """

    plugins = None

    models = None

    top_level_menus = [
        ("master", _("Master")),
        ("main", None),
        ("reports", _("Reports")),
        ("config", _("Configure")),
        ("explorer", _("Explorer")),
        ("site", _("Site")),
    ]
    "The list of top-level menu items. See :meth:`setup_menu`."

    # is_local_project_dir = False
    # """Contains `True` if this is a "local" project.  For local projects,
    # Lino checks for local fixtures and config directories and adds
    # them to the default settings.

    # This is automatically set when a :class:`Site` is instantiated.

    # """

    ignore_model_errors = False
    """Not yet sure whether this is needed. Maybe when generating
    documentation.

    """

    loading_from_dump = False
    """Whether the process is currently loading data from a Python dump.

    When loading from a python dump, application code should not
    generate certain automatic data because that data is also part of
    the dump.

    This is normally `False`, but a Python dump created with
    :manage:`dump2py` explicitly calls :meth:`install_migrations`
    which sets this to `True`.

    Application code should not change this setting except for certain
    special test cases.

    """

    # see docs/settings.rst
    migration_class = None
    """
    If you maintain a data migrator module for your application,
    specify its name here.

    See :ref:`datamig` and/or :func:`lino.utils.dpy.install_migrations`.

    TODO: rename this to `migrator_class`

    """

    migration_module = None
    """The full Python path of
    the plugin which holds Django migrations for all plugins
    of this application.
    """

    hidden_languages = None
    """A string with a space-separated list of django codes of languages
    that should be hidden.

    :ref:`welfare` uses this because the demo database has 4
    languages, but `nl` is currently hidden bu default.

    """

    BABEL_LANGS = tuple()

    partners_app_label = 'contacts'
    """
    Temporary setting, see :ref:`polymorphism`.
    """

    # three constants used by lino_xl.lib.workflows:
    max_state_value_length = 20
    max_action_name_length = 50
    max_actor_name_length = 100

    trusted_templates = False
    """
    Set this to True if you are sure that the users of your site won't try to
    misuse Jinja's capabilities.

    """

    allow_duplicate_cities = False
    """
    In a default configuration (when :attr:`allow_duplicate_cities` is
    False), Lino declares a UNIQUE clause for :class:`Places
    <lino_xl.lib.countries.models.Places>` to make sure that your
    database never contains duplicate cities.  This behaviour might
    disturb e.g. when importing legacy data that did not have this
    restriction.  Set it to True to remove the UNIQUE clause.

    Changing this setting might affect your database structure and
    thus require a :doc:`/topics/datamig` if your application uses
    :mod:`lino_xl.lib.countries`.
    """

    uid = 'myuid'
    """A universal identifier for this Site.  This is needed when
    synchronizing with CalDAV server.  Locally created calendar
    components in remote calendars will get a UID based on this
    parameter, using ``"%s@%s" % (self.pk, settings.SITE.kernel)``.

    The default value is ``'myuid'``, and you should certainly
    override this on a production server that uses remote calendars.

    """

    project_model = None
    """
    Optionally set this to the full name of a model used as "central
    project" in your application.  Models which inherit from
    :class:`ProjectRelated <lino.mixins.ProjectRelated>` then have an
    additional ForeignKey to this model.
    """

    user_model = None
    """
    The database model used for users.
    This is automatically set to ``'users.User'`` when
    :mod:`lino.modlib.users` is installed.

    Default value is `None`, meaning that this application has no user
    management.  See also :meth:`set_user_model`

    See :doc:`/topics/auth`.
    """

    social_auth_backends = None
    """
    A list of backends for `Python Social Auth
    <https://github.com/python-social-auth>`__ (PSA).

    Having this at a value different from `None` means that this site
    uses authentication via third-party providers.

    Sites which use this feature must also install PSA into their environment
    (which is done automatically by :manage:`install`).

    Depending on the backend you must also add credentials in your
    local :xfile:`settings.py` file, e.g.::

      SOCIAL_AUTH_GOOGLE_OAUTH2_KEY = \
        '1234567890-a1b2c3d4e5.apps.googleusercontent.com'
      SOCIAL_AUTH_GOOGLE_OAUTH2_SECRET = 'SH6da...'

    A working example is in the :mod:`lino_book.projects.team` demo
    project.
    """

    use_linod = False
    """Set this to `True` in order to activate :manage:`linod` on thi site.
    """

    use_security_features = False
    """
    Set this to `True` in order to activate a selection of security
    features to protect against miscellaneous attacks.  You can do
    this only if your application is being served via HTTPS.  The idea
    is to provide a reasonable security out of the box.

    This will activate some middleware and set some security-related
    settings.  This is a new feature and not much tested.  As a hoster
    you may prefer adding security manually using your established
    standards (regarding security Lino does not add anything to plain
    Django).  See also :doc:`/admin/security`.
    """

    use_ipdict = False
    """
    Whether this site uses :mod:`lino.modlib.ipdict`.

    Note that :mod:`lino.modlib.ipdict` unlike normal plugins should
    not be installed by adding it to your :meth:`get_installed_apps`
    method but by setting this attribute.  This approach has the
    advantage of also setting :setting:`MIDDLEWARE_CLASSES`
    automatically.
    """

    # use_auth = True
    # """Whether this site uses authentication.  If this is set to `False`,
    # all requests are anonymous (as if :attr:`user_model` was `None`).
    # This is ignored when :attr:`user_model` is `None`.
    # """

    auth_middleware = None
    """
    Override used authorisation middlewares with supplied tuple of
    middleware class names.

    If None, use logic described in :doc:`/topics/auth`


    """

    user_types_module = None
    """
    The name of the **user types module** to be used on this site.

    Default value is `None`, meaning that permission control is
    inactive: everything is permitted.  But note that
    :meth:`set_user_model` sets it to :mod:`lino.core.user_types`.

    This must be set if you want to enable permission control based on
    user roles defined in :attr:`Permittable.required_roles
    <lino.core.permissions.Permittable.required_roles>` and
    :attr:`UserType.role
    <lino.modlib.users.choicelists.UserType.role>`.

    If set, Lino will import the named module during site startup. It
    is expected to define application-specific user roles (if
    necessary) and to fill the :class:`UserTypes
    <lino.modlib.users.choicelists.UserTypes>` choicelist.

    For example::

        class Site(Site):
            user_types_module = 'myapp.user_types'

    Examples of such user types modules are
    :mod:`lino.core.user_types` and
    :mod:`lino_noi.lib.noi.user_types`.
    """

    workflows_module = None
    """
    The full Python path of the **workflows module** to be used on this
    site.
    """

    custom_layouts_module = None
    """The full Python path of the **custom layouts module** used on this
    site.

    """

    legacy_data_path = None
    """
    Used by custom fixtures that import data from some legacy
    database.

    """

    propvalue_max_length = 200
    """
    Used by :mod:`lino_xl.lib.properties`.
    """

    show_internal_field_names = True
    """Whether the internal field names should be visible.  ExtUI
    implements this by prepending them to the tooltip, which means
    that :attr:`use_quicktips` must also be `True`.  Default is
    `True`.

    """

    never_build_site_cache = False
    """Set this to `True` if you want that Lino never (re)builds the site
    cache, even when asked.  This can be useful on a development
    server when you are debugging directly on the generated
    :xfile:`lino*.js`.  Or for certain unit test cases.

    """

    build_js_cache_on_startup = False
    """Whether the Javascript cache files should be built on startup for
    all user profiles and languages.

    On a production server this should be `True` for best performance,
    but often this is not necessary, so default value is `False`,
    which means that each file is built upon need (when a first
    request comes in).

    You can also set it to `None`, which means that Lino decides
    automatically during startup: it becomes `False` if either
    :func:`lino.core.utils.is_devserver` returns True or
    setting:`DEBUG` is set.

    .. envvar:: LINO_BUILD_CACHE_ON_STARTUP

        If a variable of that name is set, then Lino will override the
        code value and set :attr:`build_js_cache_on_startup` to True.

    """

    keep_erroneous_cache_files = False
    """When some exception occurs during
    :meth:`lino.core.kernel.Kernel.make_cache_file`, Lino usually
    removes the partly generated file to make sure that it will try to
    generate it again (and report the same error message) for every
    subsequent next request.

    Set this to `True` if you need to see the partly generated cache
    file.  **Don't forget to remove this** when you have inspected the
    file and fixed the reason of the exception, because if this is
    `True` and some next exception occurs (which will happen sooner or
    later), then all subsequent requests will usually end up to the
    user with a blank screen and (if they notice it), a message
    :message:`TypeError: Lino.main_menu is undefined` in their
    Javascript console.

    """

    use_websockets = False
    """Set this to `True` in order to activate use of websockets and
    channels.

    This setting is currently used only by :mod:`lino.modlib.notify`,
    so its setting is ignored if your application doesn't use that
    plugin.

    If you use :mod:`lino.modlib.notify` and change this setting to
    True, then you need to install `django-channels`::

        pip install channels

    """

    use_java = True
    """
    A site-wide option to disable everything that needs Java.  Note
    that it is up to the plugins which include Java applications to
    respect this setting. Usage example is :mod:`lino_xl.lib.beid`.
    """

    use_silk_icons = False
    """
    If this is `True`, certain Lino plugins use the deprecated `silk
    icons library <http://www.famfamfam.com/lab/icons/silk/>`__ for
    representing workflows.

    The recommended but not yet fully implemented "modern" style is to
    use unicode symbols instead of icons.
    """

    use_new_unicode_symbols = False
    """Whether to use "new" unicode symbols (e.g. from the `Miscellaneous
    Symbols and Pictographs
    <https://en.wikipedia.org/wiki/Miscellaneous_Symbols_and_Pictographs>`__
    block) which are not yet implemented in all fonts.

    Currently used by :mod:`lino_noi.lib.noi.workflows`

    """

    use_experimental_features = False
    """Whether to include "experimental features". Deprecated.
    lino_xl.lib.inspect
    """
    site_config_defaults = {}
    """
    Default values to be used when creating the :attr:`site_config`.

    Usage example::

      site_config_defaults = dict(default_build_method='appypdf')


    """

    # default_build_method = "appypdf"
    # default_build_method = "appyodt"
    # default_build_method = "wkhtmltopdf"
    default_build_method = None
    """The default build method to use when rendering printable documents.

    This is the last default value, used only when
    :attr:`default_build_method
    <lino.modlib.system.models.SiteConfig.default_build_method>` in
    :class:`SiteConfig <lino.modlib.system.models.SiteConfig>` is
    empty.

    """

    is_demo_site = True
    """When this is `True`, then this site runs in "demo" mode.  "Demo
    mode" means:

    - the welcome text for anonymous users says "This demo site has X
      users, they all have "1234" as password", followed by a list of
      available usernames.

    Default value is `True`.  On a production site you will of course
    set this to `False`.

    See also :attr:`demo_fixtures` and :attr:`the_demo_date`.

    """

    demo_email = 'demo@example.com'

    # demo_fixtures = ['std', 'demo', 'demo2']
    demo_fixtures = []
    """
    The list of fixtures to be loaded by the :manage:`prep`
    command.  See also :ref:`demo_fixtures`.

    """

    use_spinner = False  # doesn't work. leave this to False

    #~ django_admin_prefix = '/django'
    django_admin_prefix = None
    """
    The prefix to use for Django admin URLs.
    Leave this unchanged as long as :srcref:`docs/tickets/70` is not solved.
    """

    calendar_start_hour = 7
    """
    The first hour of a work day.

    Limits the choices of a :class:`lino.core.fields.CalendarTimeField`.
    """

    calendar_end_hour = 21
    """
    The last hour of a work day.

    Limits the choices of a :class:`lino.core.fields.CalendarTimeField`.

    """

    time_format_extjs = 'H:i'
    """
    Format (in ExtJS syntax) to use for displaying dates to the user.
    If you change this setting, you also need to override :meth:`parse_time`.

    """
    alt_time_formats_extjs = "g:ia|g:iA|g:i a|g:i A|h:i|g:i|H:i|ga|ha|gA|h a|g a|g A|gi|hi" \
                             "|gia|hia|g|H|gi a|hi a|giA|hiA|gi A|hi A" \
                             "|Hi|g.ia|g.iA|g.i a|g.i A|h.i|g.i|H.i"
    """Alternative time entry formats accepted by ExtJS time widgets.

    ExtJS default is:

        "g:ia|g:iA|g:i a|g:i A|h:i|g:i|H:i|ga|ha|gA|h a|g a|g A|gi|hi|gia|hia|g|H|gi a|hi a|giA|hiA|gi A|hi A"

    Lino's extended default also includes:

        "Hi" (1900) and "g.ia|g.iA|g.i a|g.i A|h.i|g.i|H.i" (Using . in replacement of ":")

    """
    date_format_extjs = 'd.m.Y'
    """Format (in ExtJS syntax) to use for displaying dates to the user.
    If you change this setting, you also need to override :meth:`parse_date`.

    """

    alt_date_formats_extjs = 'd/m/Y|Y-m-d'
    """Alternative date entry formats accepted by ExtJS Date widgets.

    """

    default_number_format_extjs = '0,000.00/i'
    # default_number_format_extjs = '0,00/i'

    uppercase_last_name = False
    """
    Whether last name of persons should (by default) be printed with
    uppercase letters.  See :mod:`lino.test_apps.human`

    """

    jasmine_root = None
    """Path to the Jasmine root directory.  Only used on a development
    server if the `media` directory has no symbolic link to the
    Jasmine root directory and only if :attr:`use_jasmine` is True.

    """

    default_user = None
    """Username of the user to be used for all incoming requests.  Setting
    this to a nonempty value will disable authentication on this site.
    The special value `'anonymous'` will cause anonymous requests
    (whose `user` attribute is the :class:`AnonymousUser
    <lino.core.auth.utils.AnonymousUser>` singleton).

    See also :meth:`get_auth_method`.

    This setting should be `None` when :attr:`user_model` is `None`.

    """

    remote_user_header = None
    """The name of the header (set by the web server) that Lino should
    consult for finding the user of a request.  The default value
    `None` means that http authentication is not used.  Apache's
    default value is ``"REMOTE_USER"``.

    """
    ldap_auth_server = None
    """
    This should be a string with the domain name and DNS (separated by a
    space) of the LDAP server to be used for authentication.

    Example::

      ldap_auth_server = 'DOMAIN_NAME SERVER_DNS'

    """

    use_gridfilters = True

    use_eid_applet = False
    """
    Whether to include functionality to read Belgian id cards using the
    official `eid-applet <http://code.google.com/p/eid-applet>`_.
    This option is experimental and doesn't yet work.  See
    `/blog/2012/1105`.
    """

    use_esteid = False
    """
    Whether to include functionality to read Estonian id cards.  This
    option is experimental and doesn't yet work.
    """

    use_filterRow = not use_gridfilters
    """
    See `/blog/2011/0630`.
    This option was experimental and doesn't yet work (and maybe never will).
    """

    use_awesome_uploader = False
    """
    Whether to use AwesomeUploader.
    This option was experimental and doesn't yet work (and maybe never will).
    """

    use_tinymce = True
    """Replaced by :mod:`lino.modlib.tinymce`.
    """

    use_jasmine = False
    """Whether to use the `Jasmine <https://github.com/pivotal/jasmine>`_
    testing library.

    """

    use_quicktips = True
    """Whether to make use of `Ext.QuickTips
    <http://docs.sencha.com/ext-js/3-4/#!/api/Ext.QuickTips>`_ for
    displaying :ref:`help_texts` and internal field names (if
    :attr:`show_internal_field_names`).

    """

    use_css_tooltips = False
    """
    Whether to make use of CSS tooltips
    when displaying help texts defined in :class:`lino.models.HelpText`.
    """

    use_vinylfox = False
    """
    Whether to use VinylFox extensions for HtmlEditor.
    This feature was experimental and doesn't yet work (and maybe never will).
    See `/blog/2011/0523`.
    """

    webdav_root = None
    """
    The path on server to store webdav files.
    Default is :attr:`cache_dir` + ´/media/webdav'.
    """

    webdav_url = None
    """

    The URL location for webdav files.  In a normal production configuration
    you should leave this unchanged and Lino will set the  default value
    ``'/media/webdav/'``. You also need to configure your web
    server to actually serve the files below this location using the WebDAV
    protocol. See :doc:`/admin/webdav`.

    Obsolete: This may be used to simulate a :term:`WebDAV` location on a
    development server.  For example on a Windows machine, you may set
    it to ``w:\``, and before invoking :manage:`runserver`, you issue in
    a command prompt::

        subst w: <dev_project_path>\media\webdav
    """

    webdav_protocol = None
    """

    Set this to a string like e.g. 'wdav' to instruct Lino to use this custom
    protocol instead of ``http`` when linking to "editable" printable documents.

    See :doc:`/admin/webdav`.


    """

    sidebar_width = 0
    """
    Used by :mod:`lino.modlib.plain`.
    Width of the sidebar in 1/12 of total screen width.
    Meaningful values are 0 (no sidebar), 2 or 3.

    """

    config_id = 1
    """
    The primary key of the one and only :class:`SiteConfig
    <lino.modlib.system.models.SiteConfig>` instance of this
    :class:`Site`. Default value is 1.

    This is Lino's equivalent of Django's :setting:`SITE_ID` setting.
    Lino applications don't need ``django.contrib.sites`` (`The
    "sites" framework
    <https://docs.djangoproject.com/en/dev/ref/contrib/sites/>`_)
    because an analog functionality is provided by
    :mod:`lino.modlib.system`.
    """

    preview_limit = 15
    """
    Default value for the :attr:`preview_limit
    <lino.core.tables.AbstractTable.preview_limit>` parameter of all
    tables who don't specify their own one.  Default value is 15.
    """

    # default_ui = 'lino_extjs6.extjs6'
    default_ui = 'lino.modlib.extjs'
    """
    The full Python name of the plugin which is to be used as default
    user interface on this :class:`Site`.

    Default value is :mod:`lino.modlib.extjs`. Other candidates are
    :mod:`lino_react.react`, :mod:`lino.modlib.bootstrap3`, :mod:`lino_xl.lib.pages` and
    :mod:`lino_extjs6.extjs6` .

    Another possibility is to set it to `None`. In that case you will
    probably also set :attr:`root_urlconf` to a custom URL dispatcher.
    Usage example for this see :mod:`lino.projects.cms`.
    """

    admin_ui = None


    mobile_view = False
    """
    When this is `False` (the default), then Lino uses an attribute
    named :attr:`main <lino.core.layouts.BaseLayout.main>` as the main
    element of a detail window and :attr:`column_names
    <lino.core.tables.AbstractTable.column_names>` as the table's
    column layout.

    When this is `True`, then Lino uses :attr:`main_m
    <lino.core.layouts.BaseLayout.main_m>` and :attr:`column_names_m
    <lino.core.tables.AbstractTable.column_names_m>` respectively.
    """

    detail_main_name = 'main'
    # detail_main_name = 'main_m'

    design_name = 'desktop'
    """
    The name of the design to use. The default value is
    ``'desktop'``. The value should be one of ``'desktop'`` or
    ``'mobile'``.

    For every plugin, Lino will try to import its "design module".
    For example if :attr:`design_name` is ``'desktop'``, then the
    design module for a plugin ``'foo.bar'`` is ``'foo.bar.desktop'``.
    If such a module exists, Lino imports it and adds it to
    :attr:`models.bar`. The result is the same as if there were a
    ``from .desktop import *`` statement at the end of the
    :xfile:`models.py` module.
    """

    root_urlconf = 'lino.core.urls'
    """
    The value to be attribute to :setting:`ROOT_URLCONF` when this
    :class:`Site` instantiates.

    The default value is :mod:`lino.core.urls`.
    """


    bleach_allowed_tags = ['a', 'b', 'i', 'em', 'ul', 'ol', 'li', 'strong',
                    'p', 'br', 'span', 'pre', 'def', 'div',
                    'table', 'th', 'tr', 'td', 'thead', 'tfoot', 'tbody']

    """A list of tag names which are to *remain* in HTML comments if
    bleaching is active.

    See :doc:`/dev/bleach`.
    """

    textfield_bleached = True
    """Default value for `RichTextField.textfield_bleached`.

    See :doc:`/dev/bleach`.
    """
    textfield_format = 'plain'
    """
    The default format for text fields.  Valid choices are currently
    'plain' and 'html'.

    Text fields are either Django's `models.TextField` or
    :class:`lino.core.fields.RichTextField`.

    You'll probably better leave the global option as 'plain',
    and specify explicitly the fields you want as html by declaring
    them::

      foo = fields.RichTextField(...,format='html')

    We even recommend that you declare your *plain* text fields also
    using `fields.RichTextField` and not `models.TextField`::

      foo = fields.RichTextField()

    Because that gives subclasses of your application the possibility to
    make that specific field html-formatted::

       resolve_field('Bar.foo').set_format('html')
    """

    log_each_action_request = False
    """
    Whether Lino should log every incoming request for non
    :attr:`readonly <lino.core.actions.Action.readonly>` actions.

    This is experimental. Theoretically it is useless to ask Lino for
    logging every request since Apache does this. OTOH Lino can
    produce more readable logs.

    Note also that there is no warranty that actually *each* request
    is being logged.  It corrently works only for requests that are
    being processed by the kernel's :meth:`run_action
    <lino.core.kernel.Kernel.run_action>` or
    :meth:`run_callback
    <lino.core.kernel.Kernel.run_callback>` methods.
    """

    verbose_client_info_message = False
    """
    Set this to True if actions should send debug messages to the client.
    These will be shown in the client's Javascript console only.

    """

    help_url = "http://www.lino-framework.org"

    help_email = "users@lino-framework.org"
    """
    An e-mail address where users can get help. This is included in
    :xfile:`admin_main.html`.

    """

    catch_layout_exceptions = True
    """
    Lino usually catches any exception during startup (in
    :func:`create_layout_element
    <lino.core.layouts.create_layout_element>`) to report errors of
    style "Unknown element "postings.PostingsByController
    ('postings')" referred in layout <PageDetail on pages.Pages>."

    Setting this to `False` is useful when there's some problem
    *within* the framework.
    """

    strict_dependencies = True
    """
    This should be True unless this site is being used just for autodoc
    or similar applications.
    """

    strict_choicelist_values = True
    """
    Whether invalid values in a ChoiceList should raise an exception.

    This should be `True` except for exceptional situations.
    """

    csv_params = dict()
    """
    Site-wide default parameters for CSV generation.  This must be a
    dictionary that will be used as keyword parameters to Python
    `csv.writer()
    <http://docs.python.org/library/csv.html#csv.writer>`_

    Possible keys include:

    - encoding :
      the charset to use when responding to a CSV request.
      See
      http://docs.python.org/library/codecs.html#standard-encodings
      for a list of available values.

    - many more allowed keys are explained in
      `Dialects and Formatting Parameters
      <http://docs.python.org/library/csv.html#csv-fmt-params>`_.
    """

    logger_filename = 'lino.log'
    """
    The name of Lino's main log file, created in :meth:`setup_logging`.

    See also :ref:`host.logging`.
    """
    auto_configure_logger_names = 'schedule atelier django lino radicale'
    """
    A string with a space-separated list of logger names to be
    automatically configured. See :meth:`setup_logging`.
    """

    # appy_params = dict(ooPort=8100)
    appy_params = dict(
        ooPort=8100, pythonWithUnoPath='/usr/bin/python3',
        raiseOnError=True)
    """
    Used by :class:`lino_xl.lib.appypod.choicelist.AppyBuildMethod`.

    Allowed keyword arguments for `appy.pod.renderer.Render` are::

      pythonWithUnoPath=None,
      ooPort=2002
      stylesMapping={}
      forceOoCall=False,
      finalizeFunction=None
      overwriteExisting=False
      raiseOnError=False
      imageResolver=None

    See `the source code
    <http://bazaar.launchpad.net/~appy-dev/appy/trunk/view/head:/pod/renderer.py>`_
    for details.

    See also :doc:`/admin/oood`
    """

    #~ decimal_separator = '.'
    decimal_separator = ','
    """
    Set this to either ``'.'`` or ``','`` to define wether to use comma
    or dot as decimal point separator when entering a `DecimalField`.
    """

    # decimal_group_separator = ','
    # decimal_group_separator = ' '
    # decimal_group_separator = '.'
    decimal_group_separator = u"\u00A0"

    """
    Decimal group separator for :meth:`decfmt`.
    """

    time_format_strftime = '%H:%M'
    """
    Format (in strftime syntax) to use for displaying dates to the user.
    If you change this setting, you also need to override :meth:`parse_time`.

    """

    date_format_strftime = '%d.%m.%Y'
    """
    Format (in strftime syntax) to use for displaying dates to the user.
    If you change this setting, you also need to override :meth:`parse_date`.

    """

    date_format_regex = "/^[0123]?\d\.[01]?\d\.-?\d+$/"
    """
    Format (in Javascript regex syntax) to use for displaying dates to
    the user.  If you change this setting, you also need to override
    :meth:`parse_date`.

    """

    datetime_format_strftime = '%Y-%m-%dT%H:%M:%S'
    """
    Format (in strftime syntax) to use for formatting timestamps in
    AJAX responses.  If you change this setting, you also need to
    override :meth:`parse_datetime`.

    """

    datetime_format_extjs = 'Y-m-d\TH:i:s'
    """
    Format (in ExtJS syntax) to use for formatting timestamps in AJAX
    calls.  If you change this setting, you also need to override
    :meth:`parse_datetime`.

    """

    # for internal use:
    _site_config = None
    _logger = None
    _starting_up = False

    override_modlib_models = None
    """
    A dictionary which maps model class names to the plugin which
    overrides them.

    This is automatically filled at startup.  You can inspect it, but
    you should not modify it.  Needed for :meth:`is_abstract_model`.

    The challenge is that we want to know exactly where every model's
    concrete class will be defined *before* actually starting to
    import the :xfile:`models.py` modules.  That's why we need
    :attr:`extends_models <lino.core.plugin.Plugin.extends_models>`.

    This can be tricky, see e.g. 20160205.
    """

    installed_plugin_modules = None
    """
    Used internally by :meth:`is_abstract_model`.  Don't modify.

    A set of the full Python paths of all imported plugin modules. Not
    just the plugin modules themselves but also those they inherit
    from.
    """

    def __init__(self, settings_globals=None, local_apps=[], **kwargs):
        """Every Lino application calls this once in it's
        :file:`settings.py` file.
        See :doc:`/usage`.

        `settings_globals` is the `globals()` dictionary of your
        :xfile:`settings.py`.

        """

        if hasattr(self, 'setup_choicelists'):
            raise ChangedAPI("setup_choicelists is no longer supported")
        if hasattr(self, 'setup_workflows'):
            raise ChangedAPI("setup_workflows is no longer supported")
        if hasattr(self, 'beid_protocol'):
            raise ChangedAPI("Replace Site.beid_protocol by plugins.beid.urlhandler_prefix")


        # if len(_INSTANCES):
        #     raise Exception("20161219")
        #     # happens e.g. during sphinx-build
        # _INSTANCES.append(self)
        # self.logger.info("20140226 Site.__init__() a %s", self)
        #~ print "20130404 ok?"
        if 'no_local' in kwargs:
            kwargs.pop('no_local')
            raise ChangedAPI("The no_local argument is no longer needed.")

        self._welcome_handlers = []
        self._help_texts = dict()
        self.plugins = AttrDict()
        self.models = AttrDict()
        self.modules = self.models  # backwards compat
        # self.actors = self.models  # backwards compat
        # self.actors = AttrDict()

        if settings_globals is None:
            settings_globals = {}
        self.init_before_local(settings_globals, local_apps)
        self.setup_logging()
        self.run_lino_site_module()
        self.override_settings(**kwargs)
        self.load_plugins()

        for p in self.installed_plugins:
            p.on_plugins_loaded(self)

        if self.migration_module is not None:
<<<<<<< HEAD
            MIGRATION_MODULES = {}

            for p in self.installed_plugins:
                    migrations_module = import_module(self.migration_module)
                    dir = join(migrations_module.__file__.rstrip("__init__.py"), p.app_label)
                    self.makedirs_if_missing(dir)
                    open(join(dir, "__init__.py"),"a").close() # touch __init__ file.
                    MIGRATION_MODULES[p.app_label] = self.migration_module + "." + p.app_label
            self.django_settings.update(MIGRATION_MODULES=MIGRATION_MODULES)
            #self.makedirs_if_missing
            
=======
            self.django_settings.update(
                MIGRATION_MODULES={
                    p.app_label:self.migration_module
                    for p in self.installed_plugins})

>>>>>>> ef9f1284
        self.setup_plugins()
        self.install_settings()

        from lino.utils.config import ConfigDirCache
        self.confdirs = ConfigDirCache(self)

        for k in ('ignore_dates_before', 'ignore_dates_after'):
            if hasattr(self, k):
                msg = "{0} is no longer a site attribute"
                msg += " but a plugin attribute on lino_xl.lib.cal."
                msg = msg.format(k)
                raise ChangedAPI(msg)

        self.load_help_texts()


    def init_before_local(self, settings_globals, local_apps):
        """If your :attr:`project_dir` contains no :xfile:`models.py`, but
        *does* contain a `fixtures` subdir, then Lino automatically adds this
        as a local fixtures directory to Django's :setting:`FIXTURE_DIRS`.

        But only once: if your application defines its own local
        fixtures directory, then this directory "overrides" those of
        parent applications. E.g. lino_noi.projects.care does not want
        to load the application-specific fixtures of
        lino_noi.projects.team.

        """
        if not isinstance(settings_globals, dict):
            raise Exception("""
            The first argument when instantiating a %s
            must be your settings.py file's `globals()`
            and not %r
            """ % (self.__class__.__name__, settings_globals))

        if isinstance(local_apps, six.string_types):
            local_apps = [local_apps]
        self.local_apps = local_apps

        self.django_settings = settings_globals
        project_file = settings_globals.get('__file__', '.')

        self.project_dir = Path(dirname(project_file)).absolute().resolve()

        # inherit `project_name` from parent?
        # if self.__dict__.get('project_name') is None:
        if self.project_name is None:
            parts = reversed(self.project_dir.split(os.sep))
            # print(20150129, list(parts))
            for part in parts:
                if part != 'settings':
                    self.project_name = part
                    break

        cache_root = os.environ.get('LINO_CACHE_ROOT', None)
        if cache_root:
            cr = Path(cache_root).absolute()
            if not cr.exists():
                msg = "LINO_CACHE_ROOT ({0}) does not exist!".format(cr)
                raise Exception(msg)
            self.cache_dir = cr.child(self.project_name).resolve()
            self.setup_cache_directory()
        else:
            self.cache_dir = Path(self.project_dir).absolute()

        self._startup_done = False
        self.startup_time = datetime.datetime.now()

        db = self.get_database_settings()

        if db is not None:
            self.django_settings.update(DATABASES=db)

        self.update_settings(SERIALIZATION_MODULES={
            "py": "lino.utils.dpy",
        })

        if self.site_prefix != '/':
            if not self.site_prefix.endswith('/'):
                raise Exception("`site_prefix` must end with a '/'!")
            if not self.site_prefix.startswith('/'):
                raise Exception("`site_prefix` must start with a '/'!")
            self.update_settings(
                SESSION_COOKIE_PATH=self.site_prefix[:-1])
            # self.update_settings(SESSION_COOKIE_NAME='ssid')

        # ## Local project directory
        # modname = self.__module__
        # i = modname.rfind('.')
        # if i != -1:
        #     modname = modname[:i]
        # self.is_local_project_dir = modname not in self.local_apps

        self.VIRTUAL_FIELDS = set()

    def setup_logging(self):
        """Modifies the :data:`DEFAULT_LOGGING
        <django.utils.log.DEFAULT_LOGGING>` dictionary *before* Django
        passes it to the `logging.config.dictConfig
        <https://docs.python.org/3/library/logging.config.html#logging.config.dictConfig>`__
        function.

        Note that this is called *before* any plugins are loaded.

        It is designed to work with the :setting:`LOGGING` and
        :setting:`LOGGER_CONFIG` settings unmodified.

        It does the following modifications:

        - (does not) configure the console handler to write to stdout
          instead of Django's default stderr (as explained `here
          <http://codeinthehole.com/writing/console-logging-to-stdout-in-django/>`__)
          because that breaks testing.

        - Define a *default logger configuration* which is initially
          the same as the one used by Django::

            {
                'handlers': ['console', 'mail_admins'],
                'level': 'INFO',
            }

        - If the :attr:`project_dir` has a subdirectory named ``log``,
          and if :attr:`logger_filename` is not empty, add a handler
          named ``file`` and a formatter named ``verbose``, and add
          that handler to the default logger configuration.

        - Apply the default logger configuration to every logger name
          in :attr:`auto_configure_logger_names`.

        It does nothing at all if :attr:`auto_configure_logger_names`
        is set to `None` or empty.

        See also :ref:`host.logging`.

        """
        if not self.auto_configure_logger_names:
            return

        from django.utils.log import DEFAULT_LOGGING
        d = DEFAULT_LOGGING

        level = os.environ.get('LINO_LOGLEVEL') or 'INFO'
        file_level = os.environ.get('LINO_FILE_LOGLEVEL') or 'INFO'

        loggercfg = {
            'handlers': ['console', 'mail_admins'],
            'level': level,
        }

        handlers = d.setdefault('handlers', {})
        if True:
            # We override Django's default config: write to stdout (not
            # stderr) and remove the 'require_debug_true' filter.
            console = handlers.setdefault('console', {})
            console['stream'] = sys.stdout
            console['filters'] = []
            console['level'] = level
        if self.logger_filename and 'file' not in handlers:
            logdir = self.project_dir.child('log')
            if logdir.isdir():
                # if self.history_aware_logging is None:
                #     self.history_aware_logging = True
                formatters = d.setdefault('formatters', {})
                formatters.setdefault('verbose', dict(
                    format='%(asctime)s %(levelname)s '
                    '[%(module)s %(process)d %(thread)d] : %(message)s',
                    datefmt='%Y%m-%d %H:%M:%S'))
                handlers['file'] = {
                    'level': file_level,
                    'class': 'logging.FileHandler',
                    'filename': logdir.child(self.logger_filename),
                    'encoding': 'UTF-8',
                    'formatter': 'verbose',
                }
                loggercfg['handlers'].append('file')

        for name in self.auto_configure_logger_names.split():
            # if name not in d['loggers']:
            d['loggers'][name] = loggercfg

        # set schedule logger level to WARNING
        # TODO: find a more elegant way to do this.
        if 'schedule' in d['loggers']:
            d['loggers']['schedule'] = {
                'handlers': loggercfg['handlers'],
                'level': 'WARNING',
            }

        dblogger = d['loggers'].setdefault('django.db.backends', {})
        dblogger['propagate'] = False
        dblogger['level'] = os.environ.get('LINO_SQL_LOGLEVEL', 'WARNING')
        dblogger['handlers'] = loggercfg['handlers']

        # self.update_settings(LOGGING=d)
        # from pprint import pprint
        # pprint(d)
        # print("20161126 Site %s " % d['loggers'].keys())
        # import yaml
        # print(yaml.dump(d))

    def get_database_settings(self):
        """Return a dict to be set as the :setting:`DATABASE` setting.

        The default behaviour uses SQLite (1) on a file named
        :xfile:`default.db` in the :attr:`cache_dir` if that attribute is
        specified, and (2) in ``:memory:`` when :attr:`cache_dir` is `None`.

        And alternative might be for example::

            def get_database_settings(self):
                return {
                    'default': {
                        'ENGINE': 'django.db.backends.mysql',
                        'NAME': 'test_' + self.project_name,
                        'USER': 'django',
                        'PASSWORD': os.environ['MYSQL_PASSWORD'],
                        'HOST': 'localhost',
                        'PORT': 3306,
                        'OPTIONS': {
                           "init_command": "SET storage_engine=MyISAM",
                        }
                    }
                }



        """
        if self.cache_dir is None:
            pass  # raise Exception("20160516 No cache_dir")
        else:
            dbname = self.cache_dir.child('default.db')
            return {
                'default': {
                    'ENGINE': 'django.db.backends.sqlite3',
                    'NAME': dbname
                }
            }

    def run_lino_site_module(self):
        """See :ref:`lino.site_module`.

        """
        site_module = os.environ.get('LINO_SITE_MODULE', None)
        if site_module:
            mod = import_module(site_module)
            func = getattr(mod, 'setup_site', None)
            if func:
                func(self)
        # try:
        #     from djangosite_local import setup_site
        # except ImportError:
        #     pass
        # else:
        #     setup_site(self)

    def override_settings(self, **kwargs):
        # Called internally during `__init__` method.
        # Also called from :mod:`lino.utils.djangotest`

        #~ logger.info("20130404 lino.site.Site.override_defaults")

        for k, v in kwargs.items():
            if not hasattr(self, k):
                raise Exception("%s has no attribute %s" % (self.__class__, k))
            setattr(self, k, v)

        self.apply_languages()

    def get_plugin_configs(self):
        """Return a series of plugin configuration settings.

        This is called before plugins are loaded.  :attr:`rt.plugins` is not
        yet populated.

        The method must return an iterator that yields tuples with three items
        each: The name of the plugin, the name of the setting and the
        value to set.


        """
        return []

    def load_plugins(self):
        """Load all plugins and build the :setting:`INSTALLED_APPS` setting
        for Django.

        This includes a call to :meth:`get_apps_modifiers` and
        :meth:`get_installed_apps`.

        """
        # Called internally during `__init__` method.

        if hasattr(self, 'hidden_apps'):
            raise ChangedAPI("Replace hidden_apps by get_apps_modifiers()")

        def setpc(pc):
            if isinstance(pc, tuple):
                if len(pc) != 3:
                    raise Exception("20190318")
                app_label, k, value = pc
                d = PLUGIN_CONFIGS.setdefault(app_label, {})
                d[k] = value
            else:  # expect an iterable returned by super()
                for x in pc:
                    setpc(x)

        for pc in self.get_plugin_configs():
            setpc(pc)

        requested_apps = []
        apps_modifiers = self.get_apps_modifiers()

        def add(x):
            if isinstance(x, six.string_types):
                app_label = x.split('.')[-1]
                x = apps_modifiers.pop(app_label, x)
                if x:
                    requested_apps.append(x)
            else:
                # if it's not a string, then it's an iterable of strings
                for xi in x:
                    add(xi)

        for x in self.get_installed_apps():
            add(x)

        for x in self.local_apps:
            add(x)


        # actual_apps = []
        plugins = []
        disabled_plugins = set()

        def install_plugin(app_name, needed_by=None):
            # print("20170505 install_plugin({})".format(app_name))
            # Django does not accept newstr, and we don't want to see
            # ``u'applabel'`` in doctests.
            app_name = six.text_type(app_name)
            # print("20160524 install_plugin(%r)" % app_name)
            app_mod = import_module(app_name)

            # print "Loading plugin", app_name
            k = app_name.rsplit('.')[-1]
            x = apps_modifiers.pop(k, 42)
            if x is None:
                return
            elif x == 42:
                pass
            else:
                raise Exception("20160712")
            if k in self.plugins:
                other = self.plugins[k]
                if other.app_name == app_name:
                    # If a plugin is installed more than once, only
                    # the first one counts and all others are ignored
                    # silently. Happens e.g. in Lino Noi where
                    # lino_noi.lib.noi is both a required plugin and
                    # the default_ui.
                    return
                raise Exception("Tried to install {} where {} "
                                "is already installed.".format(
                                    app_name, other))

            # Can an `__init__.py` file explicitly set ``Plugin =
            # None``? Is that feature being used?
            app_class = getattr(app_mod, 'Plugin', None)
            if app_class is None:
                app_class = Plugin
            ip = app_class(self, k, app_name, app_mod, needed_by)
            cfg = PLUGIN_CONFIGS.pop(k, None)
            if cfg:
                ip.configure(**cfg)

            self.plugins.define(k, ip)

            needed_by = ip
            # while needed_by.needed_by is not None:
            #     needed_by = needed_by.needed_by
            for dep in ip.get_required_plugins():
                k2 = dep.rsplit('.')[-1]
                if k2 not in self.plugins:
                    install_plugin(dep, needed_by=needed_by)
                    # plugins.append(dep)

            plugins.append(ip)
            for dp in ip.disables_plugins:
                disabled_plugins.add(dp)

        # lino is always the first plugin:
        install_plugin(str('lino'))

        for app_name in requested_apps:
            install_plugin(app_name)

        # raise Exception("20190318 {} {}".format([p.app_label for p in plugins], ''))

        if apps_modifiers:
            raise Exception(
                "Invalid app_label '{0}' in your get_apps_modifiers!".format(
                    list(apps_modifiers.keys())[0]))

        # The return value of get_auth_method() may depend on a
        # plugin, so if needed we must add the django.contrib.sessions
        # afterwards.
        # if self.get_auth_method() == 'session':
        if self.user_model:
            k = str('django.contrib.sessions')
            if k not in self.plugins:
                install_plugin(k)

        for p in plugins:
            if p.app_label in disabled_plugins \
               or p.app_name in disabled_plugins:
                plugins.remove(p)
                del self.plugins[p.app_label]

        # self.update_settings(INSTALLED_APPS=tuple(actual_apps))
        self.update_settings(
            INSTALLED_APPS=tuple([p.app_name for p in plugins]))
        self.installed_plugins = tuple(plugins)

        if self.override_modlib_models is not None:
            raise ChangedAPI("override_modlib_models no longer allowed")

        self.override_modlib_models = dict()

        # def reg(p, pp, m):
        #     name = pp.__module__ + '.' + m
        #     self.override_modlib_models[name] = p

        def plugin_parents(pc):
            for pp in pc.__mro__:
                if issubclass(pp, Plugin):
                    # if pp not in (Plugin, p.__class__):
                    if pp is not Plugin:
                        yield pp

        def reg(pc):
            # If plugin p extends some models, then tell all parent
            # plugins to make their definition of each model abstract.
            extends_models = pc.__dict__.get('extends_models')
            if extends_models is not None:
                for m in extends_models:
                    if "." in m:
                        raise Exception(
                            "extends_models in %s still uses '.'" % pc)
                    for pp in plugin_parents(pc):
                        if pp is pc:
                            continue
                        name = pp.__module__ + '.' + m
                        self.override_modlib_models[name] = pc
                        # if m == "Company":
                        #     print("20160524 tell %s that %s extends %s" % (
                        #         pp, p.app_name, m))

            for pp in plugin_parents(pc):
                if pp is pc:
                    continue
                reg(pp)


            # msg = "{0} declares to extend_models {1}, but " \
            #       "cannot find parent plugin".format(p, m)
            # raise Exception(msg)

        for p in self.installed_plugins:
            reg(p.__class__)
            # for pp in plugin_parents(p.__class__):
            #     if p.app_label == 'contacts':
            #         print("20160524c %s" % pp)
            #     reg(p.__class__)

        # for m, p in self.override_modlib_models.items():
        #     print("20160524 %s : %s" % (m, p))

        self.installed_plugin_modules = set()
        for p in self.installed_plugins:
            self.installed_plugin_modules.add(p.app_module.__name__)
            for pp in plugin_parents(p.__class__):
                self.installed_plugin_modules.add(pp.__module__)

        # print("20160524 %s", self.installed_plugin_modules)

        # raise Exception("20140825 %s", self.override_modlib_models)

        # Tried to prevent accidental calls to configure_plugin()
        # *after* Site initialization.

        # global PLUGIN_CONFIGS
        # PLUGIN_CONFIGS = None

    def get_requirements(self):
        """
        Collect requirements from plugins. Add some more requirements which
        depend on options in the local :xfile:`settings.py` file.
        """
        reqs = set()
        for p in self.installed_plugins:
            for r in p.get_requirements(self):
                reqs.add(r)
        if self.textfield_bleached:
            reqs.add("bleach")
        if self.social_auth_backends:
            reqs.add("social-auth-app-django")
        return sorted(reqs)

    def load_help_texts(self):
        """Collect :xfile:`help_texts.py` modules"""
        for p in self.installed_plugins:
            mn = p.app_name + '.help_texts'
            try:
                m = import_module(mn)
                # print("20160725 Loading help texts from", mn)
                self._help_texts.update(m.help_texts)
            except ImportError:
                pass

    def load_actors(self):
        """Collect :xfile:`desktop.py` modules.

        Note the situation when a :xfile:`desktop.py` module exists
        but causes itself an ImportError because it contains a
        programming mistake. In that case we want the traceback to
        occur, not to silently do as if no :xfile:`desktop.py` module
        existed.

        """
        for p in self.installed_plugins:
            mn = p.app_name + '.' + self.design_name
            fn = join(
                dirname(p.app_module.__file__), self.design_name + '.py')
            if exists(fn):
                # self.actors[p.app_label] = import_module(mn)
                m = import_module(mn)
                self.models[p.app_label].__dict__.update(m.__dict__)
            # try:
            #     # print("20160725 Loading actors from", mn)
            #     self.actors[p.app_label] = import_module(mn)
            # except ImportError:
            #     pass

    def install_help_text(self, fld, cls=None, attrname=None):
        """
        Set the `help_text` attribute of the given element `fld` from
        collected :xfile:`help_texts.py`.
        """
        if cls is None:
            cls = fld
        debug = False
        if not hasattr(fld, 'help_text'):  # e.g. virtual fields don't
                                           # have a help_text attribute
            if debug:
                print("20170824 {!r} has no help_text".format(fld))
            return
        for m in cls.mro():
            # useless = ['lino.core', 'lino.mixins']
            # if m.__module__.startswith(useless):
            #     continue
            # if m in self.unhelpful_classes:
            #     continue
            k = m.__module__ + '.' + m.__name__
            k = simplify_name(k)
            # debug = k.startswith('users')
            if attrname:
                k += '.' + attrname
            txt = self._help_texts.get(k, None)
            # if attrname == "update_missing_rates":
            #     print("20181004 {} {} {}".format(cls, k, txt))
            if txt is None:
                if debug:
                    print("20170824 {}.{} : no help_text using {!r}".format(
                        cls, attrname, k))
                if fld.help_text:
                    # coded help text gets overridden only if docs
                    # provide a more specific help text.
                    return

            else:
                if debug:
                    print("20170824 {}.{}.help_text found using {}".format(
                        cls, attrname, k))
                fld.help_text = txt
                return
        if debug:
            print("20170824 {}.{} : no help_text".format(
                cls, attrname))

    def setup_plugins(self):
        """
        Deprecated. Use :meth:`get_plugin_configs` instead.

        This method is called exactly once during site startup, after
        :meth:`load_plugins` but before populating the models
        registry.

        See :ref:`dev.plugins`.


        """
        pass

    def install_settings(self):

        assert not self.help_url.endswith('/')
        # import django
        # django.setup()
        if self.cache_dir is not None:
            if self.webdav_url is None:
                self.webdav_url = self.site_prefix + 'media/webdav/'
            if self.webdav_root is None:
                self.webdav_root = join(self.cache_dir, 'media', 'webdav')
            self.django_settings.update(
                MEDIA_ROOT=join(self.cache_dir, 'media'))

        self.update_settings(ROOT_URLCONF=self.root_urlconf)
        self.update_settings(MEDIA_URL='/media/')

        if not self.django_settings.get('STATIC_ROOT', False):
            cache_root = os.environ.get('LINO_CACHE_ROOT', None)
            if cache_root:
                self.django_settings.update(
                    STATIC_ROOT=Path(cache_root).child('collectstatic'))
            else:
                self.django_settings.update(
                    STATIC_ROOT=self.cache_dir.child('static'))
        if not self.django_settings.get('STATIC_URL', False):
            self.update_settings(STATIC_URL='/static/')

        # loaders = [
        #     'lino.modlib.jinja.loader.Loader',
        #     'django.template.loaders.filesystem.Loader',
        #     'django.template.loaders.app_directories.Loader',
        #     #~ 'django.template.loaders.eggs.Loader',
        # ]

        tcp = []

        tcp += [
            'django.template.context_processors.debug',
            'django.template.context_processors.i18n',
            'django.template.context_processors.media',
            'django.template.context_processors.static',
            'django.template.context_processors.tz',
            'django.contrib.messages.context_processors.messages',
        ]
        # self.update_settings(TEMPLATE_LOADERS=tuple(loaders))
        # self.update_settings(TEMPLATE_CONTEXT_PROCESSORS=tuple(tcp))

        TEMPLATES = [
            {
                'BACKEND': 'django.template.backends.django.DjangoTemplates',
                'DIRS': [],
                'APP_DIRS': True,
                'OPTIONS': {
                    'context_processors': tcp,
                    # 'loaders': loaders
                },
            },
        ]
        TEMPLATES.append(
            {
                'BACKEND': 'django.template.backends.jinja2.Jinja2',
                'DIRS': [],
                'OPTIONS': {
                    'environment': 'lino.modlib.jinja.get_environment'
                },
            })

        self.update_settings(TEMPLATES=TEMPLATES)

        if self.user_model:
            self.update_settings(AUTH_USER_MODEL='users.User')
            if self.use_security_features:
                self.update_settings(
                    CSRF_USE_SESSIONS=True,
                    SESSION_COOKIE_SECURE=True,
                    CSRF_COOKIE_SECURE=True)

        # self.define_settings(AUTH_USER_MODEL=self.user_model)

        self.define_settings(
            MIDDLEWARE=tuple(self.get_middleware_classes()))

        # if self.get_auth_method() == 'session':
        #     self.define_settings(AUTHENTICATION_BACKENDS=[
        #         'django.contrib.auth.backends.RemoteUserBackend'
        #     ])

        backends = []
        # if self.use_ipdict:
        #     backends.append('lino.modlib.ipdict.backends.Backend')
        if self.get_auth_method() == 'remote':
            backends.append('lino.core.auth.backends.RemoteUserBackend')
        else:
            backends.append('lino.core.auth.backends.ModelBackend')

        if self.social_auth_backends is not None:
            backends += self.social_auth_backends

        self.define_settings(AUTHENTICATION_BACKENDS=backends)

        self.update_settings(
            LOGIN_URL='/accounts/login/',
            LOGIN_REDIRECT_URL = '/',
            # LOGIN_REDIRECT_URL = '/accounts/profile/',
            LOGOUT_REDIRECT_URL = None)


        def collect_settings_subdirs(lst, name, max_count=None):
            def add(p):
                p = p.replace(os.sep, "/")
                if p not in lst:
                    lst.append(p)

            for p in self.get_settings_subdirs(name):
                # if the parent of a settings subdir has a
                # `models.py`, then it is a plugin and we must not add
                # the subdir because Django does that.
                if exists(join(p, '..', 'models.py')):
                    self.logger.debug(
                        "Not loading %s %s because Django does that",
                        p, name)
                else:
                    add(p)
                    if (max_count is not None) and len(lst) >= max_count:
                        break

            # local_dir = self.cache_dir.child(name)
            # if local_dir.exists():
            #     print "20150427 adding local directory %s" % local_dir
            #     add(local_dir)
            # The STATICFILES_DIRS setting should not contain the
            # STATIC_ROOT setting

            if False:
                # If a plugin has no "fixtures" ("config") directory
                # of its own, inherit it from parents.  That would be
                # nice and it even works, but with a stud: these
                # fixtures will be loaded at the end.
                for ip in self.installed_plugins:
                    if not ip.get_subdir(name):
                        pc = ip.extends_from()
                        while pc and issubclass(pc, Plugin):
                            p = pc.get_subdir(name)
                            if p:
                                add(p)
                            pc = pc.extends_from()

        fixture_dirs = list(self.django_settings.get('FIXTURE_DIRS', []))
        locale_paths = list(self.django_settings.get('LOCALE_PATHS', []))
        sfd = list(self.django_settings.get('STATICFILES_DIRS', []))
        # sfd.append(self.cache_dir.child('genjs'))
        collect_settings_subdirs(fixture_dirs, 'fixtures', 1)
        collect_settings_subdirs(locale_paths, 'locale')
        collect_settings_subdirs(sfd, 'static')
        self.update_settings(FIXTURE_DIRS=tuple(fixture_dirs))
        self.update_settings(LOCALE_PATHS=tuple(locale_paths))
        root = self.django_settings['STATIC_ROOT']
        sfd = tuple([x for x in sfd if x != root])
        self.update_settings(STATICFILES_DIRS=sfd)

        # print(20150331, self.django_settings['FIXTURE_DIRS'])

    def setup_cache_directory(self):
        """When :envvar:`LINO_CACHE_ROOT` is set, Lino adds a stamp file
        called :xfile:`lino_cache.txt` to every project's cache
        directory in order to avoid duplicate use of same cache
        directory.

        .. xfile:: lino_cache.txt

            A small text file with one line of text which contains the
            path of the project which uses this cache directory.

        """

        stamp = self.cache_dir.child('lino_cache.txt')
        this = class2str(self.__class__)
        if stamp.exists():
            other = stamp.read_file()
            if other == this:
                ok = True
            else:
                ok = False
                for parent in self.__class__.__mro__:
                    if other == class2str(parent):
                        ok = True
                        break
            if not ok:
                # Can happen e.g. when `python -m lino.hello` is
                # called.  in certain conditions.
                msg = ("Cannot use {cache_dir} for {this} "
                       "because it is used for {other}. (Settings {settings})")
                msg = msg.format(
                    cache_dir=self.cache_dir,
                    this=this,
                    settings=self.django_settings.get('SETTINGS_MODULE'),
                    other=other)
                if True:
                    raise Exception(msg)
                else:
                    # print(msg)
                    self.cache_dir = None
        else:
            self.makedirs_if_missing(self.cache_dir)
            stamp.write_file(this)

    def set_user_model(self, spec):
        """This can be called during the :meth:`on_init
        <lino.core.plugin.Plugin.on_init>` of plugins which provide
        user management (the only plugin which does this is currently
        :mod:`lino.modlib.users`).

        """
        # if self.user_model is not None:
        #     msg = "Site.user_model was already set!"
        #     Theoretically this should raise an exception. But in a
        #     transitional phase after 20150116 we just ignore it. A
        #     warning would be nice, but we cannot use the logger here
        #     since it is not yet configured.
        #     self.logger.warning(msg)
        #     raise Exception(msg)
        self.user_model = spec
        if self.user_types_module is None:
            self.user_types_module = 'lino.core.user_types'

    def get_auth_method(self):
        """Returns the authentication method used on this site. This is one of
        `None`, `'remote'` or `'session'`.

        It depends on the values in
        :attr:`user_model`,
        :attr:`default_user` and
        :attr:`remote_user_header`.

        It influences the results of
        :meth:`get_middleware_classes` and
        :meth:`get_installed_apps`, and the content of
        :setting:`AUTHENTICATION_BACKENDS`.

        """
        if self.user_model is None:
            return None
        if self.default_user is not None:
            return None
        if self.remote_user_header is None:
            return 'session'  # model backend
        return 'remote'  # remote user backend

    def get_apps_modifiers(self, **kw):
        """
        Override or hide individual plugins of an existing application.

        Deprecated because this approach increases complexity instead of
        simplifying things.

        For example, if your site inherits from
        :mod:`lino.projects.min2`::

            def get_apps_modifiers(self, **kw):
                kw.update(sales=None)
                kw.update(courses='my.modlib.courses')
                return kw

        The default implementation returns an empty dict.

        This method adds an additional level of customization because
        it lets you remove or replace individual plugins from
        :setting:`INSTALLED_APPS` without rewriting your own
        :meth:`get_installed_apps`.

        This will be called during Site instantiation and is expected to
        return a dict of `app_label` to `full_python_path`
        mappings which you want to override in the list of plugins
        returned by :meth:`get_installed_apps`.

        Mapping an `app_label` to `None` will remove that plugin from
        :setting:`INSTALLED_APPS`.

        It is theoretically possible but not recommended to replace an
        existing `app_label` by an app with a different
        `app_label`. For example, the following might work but is not
        recommended::

                kw.update(courses='my.modlib.mycourses')

        """

        return kw

    def is_hidden_app(self, app_label):
        """
        Return True if the app is known, but has been disabled using
        :meth:`get_apps_modifiers`.

        """
        am = self.get_apps_modifiers()
        if am.get(app_label, 1) is None:
            return True

    def update_settings(self, **kw):
        """This may be called from within a :xfile:`lino_local.py`.

        """
        self.django_settings.update(**kw)

    def define_settings(self, **kwargs):
        """Same as :meth:`update_settings`, but raises an exception if a
        setting already exists.

        TODO: Currently this exception is deactivated.  Because it
        doesn't work as expected.  For some reason (maybe because
        settings is being imported twice on a devserver) it raises a
        false exception when :meth:`override_defaults` tries to use it
        on :setting:`MIDDLEWARE_CLASSES`...

        """
        if False:
            for name in list(kwargs.keys()):
                if name in self.django_settings:
                    raise Exception(
                        "Tried to define existing Django setting %s" % name)
        self.django_settings.update(kwargs)

    def startup(self):
        """Start up this Site.

        You probably don't want to override this method as it might be
        called several times.  e.g. under mod_wsgi: another thread has
        started and not yet finished `startup()`.

        If you want to run custom code on
        site startup, override :meth:`do_site_startup`.

        """
        from lino.core.kernel import site_startup
        site_startup(self)
        if self.site_locale:
            try:
                locale.setlocale(locale.LC_ALL, self.site_locale)
            except locale.Error as e:
                self.logger.warning("%s : %s", self.site_locale, e)
        self.clear_site_config()

    def do_site_startup(self):
        """
        This method is called exactly once during site startup, just
        between the pre_startup and the post_startup signals.  A hook
        for subclasses.

        TODO: rename this to `on_startup`?

        If you override it, don't forget to call the super method.
        """

        # self.logger.info("20160526 %s do_site_startup() a", self.__class__)


        # self.logger.info("20160526 %s do_site_startup() b", self.__class__)

    @property
    def logger(self):
        """This must not be used before Django has done it logging config. For
        example don't use it in a :xfile:`settings.py` module.

        """
        if self._logger is None:
            import logging
            self._logger = logging.getLogger(__name__)
        return self._logger

    def get_settings_subdirs(self, subdir_name):
        """Yield all (existing) directories named `subdir_name` of this Site's
        project directory and it's inherited project directories.

        """
        # if local settings.py doesn't subclass Site:
        if self.project_dir != normpath(dirname(
                inspect.getfile(self.__class__))):
            pth = join(self.project_dir, subdir_name)
            if isdir(pth):
                yield pth

        for cl in self.__class__.__mro__:
            #~ logger.info("20130109 inspecting class %s",cl)
            if cl is not object and not inspect.isbuiltin(cl):
                pth = join(dirname(inspect.getfile(cl)), subdir_name)
                if isdir(pth):
                    yield pth

    def makedirs_if_missing(self, dirname):
        """Make missing directories if they don't exist and if
        :attr:`make_missing_dirs` is `True`.

        """
        if dirname and not isdir(dirname):
            if self.make_missing_dirs:
                os.makedirs(dirname)
            else:
                raise Exception("Please create yourself directory %s" %
                                dirname)

    def is_abstract_model(self, module_name, model_name):
        """
        Return True if the named model is declared as being extended by
        :attr:`lino.core.plugin.Plugin.extends_models`.

        Typical usage::

            class MyModel(dd.Model):
                 class Meta:
                     abstract = dd.is_abstract_model(__name__, 'MyModel')

        See :doc:`/dev/plugin_inheritance`.
        """
        app_name = '.'.join(module_name.split('.')[:-1])
        model_name = app_name + '.' + model_name
        # if 'avanti' in model_name:
        #     print("20170120", model_name,
        #           self.override_modlib_models,
        #           [m for m in self.installed_plugin_modules])
        rv = model_name in self.override_modlib_models
        if not rv:
            if app_name not in self.installed_plugin_modules:
                return True
        # if model_name.endswith('Company'):
        #     self.logger.info(
        #         "20160524 is_abstract_model(%s) -> %s", model_name, rv)
            # self.logger.info(
            #     "20160524 is_abstract_model(%s) -> %s (%s, %s)",
            #     model_name, rv, self.override_modlib_models.keys(),
            #     os.getenv('DJANGO_SETTINGS_MODULE'))
        return rv

    def is_installed_model_spec(self, model_spec):
        """
        Deprecated. This feature was a bit too automagic and caused bugs
        to pass silently.  See e.g. :blogref:`20131025`.
        """
        if False:  # mod_wsgi interprets them as error
            warnings.warn("is_installed_model_spec is deprecated.",
                          category=DeprecationWarning)

        if model_spec == 'self':
            return True
        app_label, model_name = model_spec.split(".")
        return self.is_installed(app_label)

    def is_installed(self, app_label):
        """
        Return `True` if :setting:`INSTALLED_APPS` contains an item
        which ends with the specified `app_label`.

        """
        return app_label in self.plugins

    def setup_model_spec(self, obj, name):
        """
        If the value of the named attribute of `obj` is a string, replace
        it by the model specified by that string.

        Example usage::

            # library code:
            class ThingBase(object):
                the_model = None

                def __init__(self):
                    settings.SITE.setup_model_spec(self, 'the_model')

            # user code:
            class MyThing(ThingBase):
                the_model = "contacts.Partner"
        """
        spec = getattr(obj, name)
        if spec and isinstance(spec, six.string_types):
            if not self.is_installed_model_spec(spec):
                setattr(obj, name, None)
                return
            from lino.core.utils import resolve_model
            msg = "Unresolved model '%s' in {0}.".format(name)
            msg += " ({})".format(str(self.installed_plugins))
            setattr(obj, name, resolve_model(spec, strict=msg))

    def on_each_app(self, methname, *args):
        """
        Call the named method on the :xfile:`models.py` module of each
        installed app.

        Note that this mechanism is deprecated. It is still used (on
        names like ``setup_workflows`` and ``setup_site``) for
        historical reasons but will disappear one day.
        """
        from django.apps import apps
        apps = [a.models_module for a in apps.get_app_configs()]
        for mod in apps:
            meth = getattr(mod, methname, None)
            if meth is not None:
                if False:  # 20150925 once we will do it for good...
                    raise ChangedAPI("{0} still has a function {1}".format(
                        mod, methname))
                meth(self, *args)

    def for_each_app(self, func, *args, **kw):
        """
        Call the given function on each installed plugin.  Successor of
        :meth:`on_each_app`.

        This also loops over plugins that don't have a models module
        and the base plugins of plugins which extend some plugin.
        """

        from importlib import import_module
        done = set()
        for p in self.installed_plugins:
            for b in p.__class__.__mro__:
                if b not in (object, Plugin):
                    if b.__module__ not in done:
                        done.add(b.__module__)
                        parent = import_module(b.__module__)
                        func(b.__module__, parent, *args, **kw)
            if p.app_name not in done:
                func(p.app_name, p.app_module, *args, **kw)

    def demo_date(self, *args, **kwargs):
        """
        Deprecated. Should be replaced by :meth:`today`.  Compute a date
        using :func:`atelier.utils.date_offset` based on the process
        startup time (or :attr:`the_demo_date` if this is set).

        Used in Python fixtures and unit tests.
        """
        base = self.the_demo_date or self.startup_time.date()
        return date_offset(base, *args, **kwargs)

    def today(self, *args, **kwargs):
        """
        Almost the same as :func:`datetime.date.today`.

        One difference is that the system's *today* is replaced by
        :attr:`the_demo_date` if that attribute is set.

        Another difference is that arguments can be passed to add some
        offset. See :func:`atelier.utils.date_offset`.

        This feature is being used in many test cases where e.g. the
        age of people would otherwise change.
        """
        if self.site_config is not None:
            base = self.site_config.simulate_today \
                or self.the_demo_date or datetime.date.today()
        else:
            base = self.the_demo_date or datetime.date.today()
        return date_offset(base, *args, **kwargs)

    def welcome_text(self):
        """
        Returns the text to display in a console window when this
        application starts.
        """
        return "This is %s using %s." % (
            self.site_version(), self.using_text())

    def using_text(self):
        """
        Text to display in a console window when Lino starts.
        """
        return ', '.join([u"%s %s" % (n, v)
                          for n, v, u in self.get_used_libs()])

    def site_version(self):
        """
        Used in footnote or header of certain printed documents.
        """
        if self.version:
            return self.verbose_name + ' ' + self.version
        return self.verbose_name

    def configure_plugin(self, app_label, **kw):
        raise Exception("Replace SITE.configure_plugin by ad.configure_plugin")

    def install_migrations(self, *args):
        """
        See :func:`lino.utils.dpy.install_migrations`.
        """
        from lino.utils.dpy import install_migrations
        install_migrations(self, *args)

    def parse_date(self, s):
        """
        Convert a string formatted using :attr:`date_format_strftime` or
        :attr:`date_format_extjs` into a `(y,m,d)` tuple (not a
        `datetime.date` instance).  See `/blog/2010/1130`.
        """
        ymd = tuple(reversed(list(map(int, s.split('.')))))
        assert len(ymd) == 3
        return ymd
        #~ return datetime.date(*ymd)

    def parse_time(self, s):
        """
        Convert a string formatted using :attr:`time_format_strftime` or
        :attr:`time_format_extjs` into a `datetime.time` instance.
        """
        hms = list(map(int, s.split(':')))
        return datetime.time(*hms)

    def parse_datetime(self, s):
        """
        Convert a string formatted using :attr:`datetime_format_strftime`
        or :attr:`datetime_format_extjs` into a `datetime.datetime`
        instance.
        """
        #~ print "20110701 parse_datetime(%r)" % s
        #~ s2 = s.split()
        s2 = s.split('T')
        if len(s2) != 2:
            raise Exception("Invalid datetime string %r" % s)
        ymd = list(map(int, s2[0].split('-')))
        hms = list(map(int, s2[1].split(':')))
        return datetime.datetime(*(ymd + hms))
        #~ d = datetime.date(*self.parse_date(s[0]))
        #~ return datetime.combine(d,t)

    def strftime(self, t):
        if t is None:
            return ''
        return t.strftime(self.time_format_strftime)

    def resolve_virtual_fields(self):
        # print("20181023 resolve_virtual_fields()")
        for vf in self.VIRTUAL_FIELDS:
            vf.lino_resolve_type()
        self.VIRTUAL_FIELDS = set()

    def register_virtual_field(self, vf):
        """Call lino_resolve_type after startup."""
        if self._startup_done:
            # raise Exception("20190102")
            vf.lino_resolve_type()
        else:
            # print("20181023 postpone resolve_virtual_fields() for {}".format(vf))
            self.VIRTUAL_FIELDS.add(vf)

    def find_config_file(self, *args, **kwargs):
        return self.confdirs.find_config_file(*args, **kwargs)

    def find_template_config_files(self, *args, **kwargs):
        return self.confdirs.find_template_config_files(*args, **kwargs)

    def setup_actions(self):
        """
        Hook for subclasses to add or modify actions.
        """
        from lino.core.merge import MergeAction
        for m in get_models():
            if m.allow_merge_action:
                m.define_action(merge_row=MergeAction(m))

    def setup_layouts(self):
        '''
        Hook for subclasses to add or modify layouts.

        Usage example::

            def setup_layouts(self):
                super(Site, self).setup_layouts()

                self.models.system.SiteConfigs.set_detail_layout("""
                site_company next_partner_id:10
                default_build_method
                clients_account   sales_account
                suppliers_account purchases_account
                """)

                self.models.ledger.Accounts.set_detail_layout("""
                ref:10 name id:5
                seqno group type clearable
                ledger.MovementsByAccount
                """)
        '''
        pass

    def add_user_field(self, name, fld):
        if self.user_model:
            from lino.api import dd
            dd.inject_field(self.user_model, name, fld)

    def get_used_libs(self, html=None):
        """
        Yield a list of (name, version, url) tuples describing the
        third-party software used on this site.

        This function is used by :meth:`using_text` and
        :meth:`welcome_html`.

        """

        import lino
        yield ("Lino", lino.SETUP_INFO['version'], lino.SETUP_INFO['url'])

        try:
            import mod_wsgi
            version = "{0}.{1}".format(*mod_wsgi.version)
            yield ("mod_wsgi", version, "http://www.modwsgi.org/")
        except ImportError:
            pass

        import django
        yield ("Django", django.get_version(), "http://www.djangoproject.com")

        import sys
        version = "%d.%d.%d" % sys.version_info[:3]
        yield ("Python", version, "http://www.python.org/")

        import babel
        yield ("Babel", babel.__version__, "http://babel.edgewall.org/")

        #~ import tidylib
        #~ version = getattr(tidylib,'__version__','')
        #~ yield ("tidylib",version,"http://countergram.com/open-source/pytidylib")

        #~ import pyPdf
        #~ version = getattr(pyPdf,'__version__','')
        #~ yield ("pyPdf",version,"http://countergram.com/open-source/pytidylib")

        import jinja2
        version = getattr(jinja2, '__version__', '')
        yield ("Jinja", version, "http://jinja.pocoo.org/")

        # import sphinx
        # version = getattr(sphinx, '__version__', '')
        # yield ("Sphinx", version, "http://sphinx-doc.org/")

        import dateutil
        version = getattr(dateutil, '__version__', '')
        yield ("python-dateutil", version, "http://labix.org/python-dateutil")

        #~ try:
            #~ import Cheetah
            #~ version = Cheetah.Version
            #~ yield ("Cheetah",version ,"http://cheetahtemplate.org/")
        #~ except ImportError:
            #~ pass

        # try:
        #     from odf import opendocument
        #     version = opendocument.__version__
        # except ImportError:
        #     version = self.not_found_msg
        # yield ("OdfPy", version, "http://pypi.python.org/pypi/odfpy")

        # try:
        #     import docutils
        #     version = docutils.__version__
        # except ImportError:
        #     version = self.not_found_msg
        # yield ("docutils", version, "http://docutils.sourceforge.net/")

        # import yaml
        # version = getattr(yaml, '__version__', '')
        # yield ("PyYaml", version, "http://pyyaml.org/")

        if self.social_auth_backends is not None:
            try:
                import social_django
                version = social_django.__version__
            except ImportError:
                version = self.not_found_msg
            name = "social-django"

            yield (name, version, "https://github.com/python-social-auth")

        for p in self.installed_plugins:
            for u in p.get_used_libs(html):
                yield u

    def get_social_auth_links(self):
        # print("20171207 site.py")
        # elems = []
        if self.social_auth_backends is None:
            return
        from social_core.backends.utils import load_backends
        # from collections import OrderedDict
        # from django.conf import settings
        # from social_core.backends.base import BaseAuth
        # backend = module_member(auth_backend)
        # if issubclass(backend, BaseAuth):
        for b in load_backends(
            self.social_auth_backends).values():
            yield E.a(b.name, href="/oauth/login/"+b.name)
        # print("20171207 a", elems)
        # return E.div(*elems)


    def apply_languages(self):
        """This function is called when a Site object gets instantiated,
        i.e. while Django is still loading the settings. It analyzes
        the :attr:`languages` attribute and converts it to a tuple of
        :data:`LanguageInfo` objects.

        """

        if isinstance(self.languages, tuple) \
           and isinstance(self.languages[0], LanguageInfo):
            # e.g. override_defaults() has been called explicitly, without
            # specifying a languages keyword.
            return

        self.language_dict = dict()  # maps simple_code -> LanguageInfo

        self.LANGUAGE_CHOICES = []
        self.LANGUAGE_DICT = dict()  # used in lino.modlib.users
        must_set_language_code = False

        #~ self.AVAILABLE_LANGUAGES = (to_locale(self.DEFAULT_LANGUAGE),)
        if self.languages is None:
            self.languages = [DJANGO_DEFAULT_LANGUAGE]
            #~ self.update_settings(USE_L10N = False)

            #~ info = LanguageInfo(DJANGO_DEFAULT_LANGUAGE,to_locale(DJANGO_DEFAULT_LANGUAGE),0,'')
            #~ self.DEFAULT_LANGUAGE = info
            #~ self.languages = (info,)
            #~ self.language_dict[info.name] = info
        else:
            if isinstance(self.languages, six.string_types):
                self.languages = str(self.languages).split()
            #~ lc = [x for x in self.django_settings.get('LANGUAGES' if x[0] in languages]
            #~ lc = language_choices(*self.languages)
            #~ self.update_settings(LANGUAGES = lc)
            #~ self.update_settings(LANGUAGE_CODE = lc[0][0])
            #~ self.update_settings(LANGUAGE_CODE = self.languages[0])
            self.update_settings(USE_L10N=True)
            must_set_language_code = True

        languages = []
        for i, django_code in enumerate(self.languages):
            assert_django_code(django_code)
            name = str(to_locale(django_code))
            if name in self.language_dict:
                raise Exception("Duplicate name %s for language code %r"
                                % (name, django_code))
            if i == 0:
                suffix = ''
            else:
                suffix = '_' + name
            info = LanguageInfo(str(django_code), str(name), i, str(suffix))
            self.language_dict[name] = info
            languages.append(info)

        new_languages = languages
        for info in tuple(new_languages):
            if '-' in info.django_code:
                base, loc = info.django_code.split('-')
                if not base in self.language_dict:
                    self.language_dict[base] = info

                    # replace the complicated info by a simplified one
                    #~ newinfo = LanguageInfo(info.django_code,base,info.index,info.suffix)
                    #~ new_languages[info.index] = newinfo
                    #~ del self.language_dict[info.name]
                    #~ self.language_dict[newinfo.name] = newinfo

        #~ for base,lst in simple_codes.items():
            #~ if len(lst) == 1 and and not base in self.language_dict:
                #~ self.language_dict[base] = lst[0]

        self.languages = tuple(new_languages)
        self.DEFAULT_LANGUAGE = self.languages[0]

        self.BABEL_LANGS = tuple(self.languages[1:])

        if must_set_language_code:
            self.update_settings(LANGUAGE_CODE=self.languages[0].django_code)
            # Note: LANGUAGE_CODE is what *Django* believes to be the
            # default language.  This should be some variant of
            # English ('en' or 'en-us') if you use
            # `django.contrib.humanize`
            # https://code.djangoproject.com/ticket/20059

        self.setup_languages()

    def setup_languages(self):
        """
        Reduce Django's :setting:`LANGUAGES` to my `languages`.
        Note that lng.name are not yet translated, we take these
        from `django.conf.global_settings`.
        """

        from django.conf.global_settings import LANGUAGES

        def langtext(code):
            for k, v in LANGUAGES:
                if k == code:
                    return v
            # returns None if not found

        def _add_language(code, lazy_text):
            self.LANGUAGE_DICT[code] = lazy_text
            self.LANGUAGE_CHOICES.append((code, lazy_text))

        if self.languages is None:

            _add_language(DJANGO_DEFAULT_LANGUAGE, _("English"))

        else:

            for lang in self.languages:
                code = lang.django_code
                text = langtext(code)
                if text is None:
                    # Django doesn't know these
                    if code == 'de-be':
                        text = gettext_noop("German (Belgium)")
                    elif code == 'de-ch':
                        text = gettext_noop("German (Swiss)")
                    elif code == 'de-at':
                        text = gettext_noop("German (Austria)")
                    elif code == 'en-us':
                        text = gettext_noop("American English")
                    else:
                        raise Exception(
                            "Unknown language code %r (must be one of %s)" % (
                                lang.django_code,
                                [x[0] for x in LANGUAGES]))

                text = _(text)
                _add_language(lang.django_code, text)

            """
            Cannot activate the site's default language
            because some test cases in django.contrib.humanize
            rely on en-us as default language
            """
            #~ set_language(self.get_default_language())

            """
            reduce Django's LANGUAGES to my babel languages:
            """
            self.update_settings(
                LANGUAGES=[x for x in LANGUAGES
                           if x[0] in self.LANGUAGE_DICT])

    def get_language_info(self, code):
        """Use this in Python fixtures or tests to test whether a Site
        instance supports a given language.  `code` must be a
        Django-style language code.

        On a site with only one locale of a language (and optionally
        some other languages), you can use only the language code to
        get a tuple of :data:`LanguageInfo` objects.

        >>> from lino.core.site import TestSite as Site
        >>> Site(languages="en-us fr de-be de").get_language_info('en')
        LanguageInfo(django_code='en-us', name='en_US', index=0, suffix='')

        On a site with two locales of a same language (e.g. 'en-us'
        and 'en-gb'), the simple code 'en' yields that first variant:

        >>> site = Site(languages="en-us en-gb")
        >>> print(site.get_language_info('en'))
        LanguageInfo(django_code='en-us', name='en_US', index=0, suffix='')

        """
        return self.language_dict.get(code, None)

    def resolve_languages(self, languages):
        """
        This is used by `UserType`.

        Examples:

        >>> from lino.core.site import TestSite as Site
        >>> lst = Site(languages="en fr de nl et pt").resolve_languages('en fr')
        >>> [i.name for i in lst]
        ['en', 'fr']

        You may not specify languages which don't exist on this site:

        >>> Site(languages="en fr de").resolve_languages('en nl')
        Traceback (most recent call last):
        ...
        Exception: Unknown language code 'nl' (must be one of ['en', 'fr', 'de'])


        """
        rv = []
        if isinstance(languages, six.string_types):
            languages = str(languages).split()
        for k in languages:
            if isinstance(k, six.string_types):
                li = self.get_language_info(k)
                if li is None:
                    raise Exception(
                        "Unknown language code %r (must be one of %s)" % (
                            str(k), [i.name for i in self.languages]))
                rv.append(li)
            else:
                assert k in self.languages
                rv.append(k)
        return tuple(rv)

    def language_choices(self, language, choices):
        l = choices.get(language, None)
        if l is None:
            l = choices.get(self.DEFAULT_LANGUAGE)
        return l

    def get_default_language(self):
        """
        The django code of the default language to use in every
        :class:`lino.utils.mldbc.fields.LanguageField`.

        """
        return self.DEFAULT_LANGUAGE.django_code

    def str2kw(self, name, txt,  **kw):
        """
        Return a dictionary which maps the internal field names for
        babelfield `name` to their respective translation of the given
        lazy translatable string `text`.

        >>> from django.utils.translation import ugettext_lazy as _
        >>> from lino.core.site import TestSite as Site
        >>> site = Site(languages='de fr es')
        >>> site.str2kw('name', _("January")) == {'name_fr': 'janvier', 'name': 'Januar', 'name_es': 'Enero'}
        True
        >>> site = Site(languages='fr de es')
        >>> site.str2kw('name', _("January")) == {'name_de': 'Januar', 'name': 'janvier', 'name_es': 'Enero'}
        True


        """
        from django.utils import translation
        for simple, info in self.language_dict.items():
            with translation.override(simple):
                kw[name + info.suffix] = six.text_type(txt)
        return kw

    def babelkw(self, name, **kw):
        """
        Return a dict with appropriate resolved field names for a
        BabelField `name` and a set of hard-coded values.

        You have some hard-coded multilingual content in a fixture:
        >>> from lino.core.site import TestSite as Site
        >>> kw = dict(de="Hallo", en="Hello", fr="Salut")

        The field names where this info gets stored depends on the
        Site's `languages` distribution.

        >>> Site(languages="de-be en").babelkw('name',**kw) == {'name_en': 'Hello', 'name': 'Hallo'}
        True

        >>> Site(languages="en de-be").babelkw('name',**kw) == {'name_de_BE': 'Hallo', 'name': 'Hello'}
        True

        >>> Site(languages="en-gb de").babelkw('name',**kw) == {'name_de': 'Hallo', 'name': 'Hello'}
        True

        >>> Site(languages="en").babelkw('name',**kw) == {'name': 'Hello'}
        True

        >>> Site(languages="de-be en").babelkw('name',de="Hallo",en="Hello") == {'name_en': 'Hello', 'name': 'Hallo'}
        True

        In the following example `babelkw` attributes the
        keyword `de` to the *first* language variant:

        >>> Site(languages="de-ch de-be").babelkw('name',**kw) == {'name': 'Hallo'}
        True


        """
        d = dict()
        for simple, info in self.language_dict.items():
            v = kw.get(simple, None)
            if v is not None:
                d[name + info.suffix] = six.text_type(v)
        return d

    def args2kw(self, name, *args):
        """
        Takes the basename of a BabelField and the values for each language.
        Returns a `dict` mapping the actual fieldnames to their values.
        """
        assert len(args) == len(self.languages)
        kw = {name: args[0]}
        for i, lang in enumerate(self.BABEL_LANGS):
            kw[name + '_' + lang] = args[i + 1]
        return kw

    def field2kw(self, obj, name, **known_values):
        """Return a `dict` with all values of the BabelField `name` in the
given object `obj`. The dict will have one key for each
:attr:`languages`.

        Examples:

        >>> from lino.core.site import TestSite as Site
        >>> from atelier.utils import AttrDict
        >>> def testit(site_languages):
        ...     site = Site(languages=site_languages)
        ...     obj = AttrDict(site.babelkw(
        ...         'name', de="Hallo", en="Hello", fr="Salut"))
        ...     return site,obj


        >>> site, obj = testit('de en')
        >>> site.field2kw(obj, 'name') == {'de': 'Hallo', 'en': 'Hello'}
        True

        >>> site, obj = testit('fr et')
        >>> site.field2kw(obj, 'name') == {'fr': 'Salut'}
        True

        """
        # d = { self.DEFAULT_LANGUAGE.name : getattr(obj,name) }
        for lng in self.languages:
            v = getattr(obj, name + lng.suffix, None)
            if v:
                known_values[lng.name] = v
        return known_values

    def field2args(self, obj, name):
        """
        Return a list of the babel values of this field in the order of
        this Site's :attr:`Site.languages` attribute.

        """
        return [str(getattr(obj, name + li.suffix)) for li in self.languages]
        #~ l = [ getattr(obj,name) ]
        #~ for lang in self.BABEL_LANGS:
            #~ l.append(getattr(obj,name+'_'+lang))
        #~ return l

    def babelitem(self, *args, **values):
        """
        Given a dictionary with babel values, return the
        value corresponding to the current language.

        This is available in templates as a function `tr`.

        >>> kw = dict(de="Hallo", en="Hello", fr="Salut")

        >>> from lino.core.site import TestSite as Site
        >>> from django.utils import translation

        A Site with default language "de":

        >>> site = Site(languages="de en")
        >>> tr = site.babelitem
        >>> with translation.override('de'):
        ...    print(tr(**kw))
        Hallo

        >>> with translation.override('en'):
        ...    print(tr(**kw))
        Hello

        If the current language is not found in the specified `values`,
        then it returns the site's default language:

        >>> with translation.override('jp'):
        ...    print(tr(en="Hello", de="Hallo", fr="Salut"))
        Hallo

        Testing detail: default language should be "de" in our example, but
        we are playing here with more than one Site instance while Django
        knows only one "default language" which is the one specified in
        `lino.projects.docs.settings`.

        Another way is to specify an explicit default value using a
        positional argument. In that case the language's default language
        doesn'n matter:

        >>> with translation.override('jp'):
        ...    print(tr("Tere", de="Hallo", fr="Salut"))
        Tere

        >>> with translation.override('de'):
        ...     print(tr("Tere", de="Hallo", fr="Salut"))
        Hallo

        You may not specify more than one default value:

        >>> tr("Hello", "Hallo")
        Traceback (most recent call last):
        ...
        ValueError: ('Hello', 'Hallo') is more than 1 default value.


        """
        if len(args) == 0:
            info = self.language_dict.get(
                get_language(), self.DEFAULT_LANGUAGE)
            default_value = None
            if info == self.DEFAULT_LANGUAGE:
                return values.get(info.name)
            x = values.get(info.name, None)
            if x is None:
                return values.get(self.DEFAULT_LANGUAGE.name)
            return x
        elif len(args) == 1:
            info = self.language_dict.get(get_language(), None)
            if info is None:
                return args[0]
            default_value = args[0]
            return values.get(info.name, default_value)
        args = tuple_py2(args)
        # print(type(args))
        raise ValueError("%(values)s is more than 1 default value." %
                         dict(values=args))

    # babel_get(v) = babelitem(**v)

    def babeldict_getitem(self, d, k):
        v = d.get(k, None)
        if v is not None:
            assert type(v) is dict
            return self.babelitem(**v)

    def babelattr(self, obj, attrname, default=NOT_PROVIDED, language=None):
        """
        Return the value of the specified babel field `attrname` of `obj`
        in the current language.

        This is to be used in multilingual document templates.  For
        example in a document template of a Contract you may use the
        following expression::

          babelattr(self.type, 'name')

        This will return the correct value for the current language.

        Examples:

        >>> from __future__ import unicode_literals
        >>> from django.utils import translation
        >>> from lino.core.site import TestSite as Site
        >>> from atelier.utils import AttrDict
        >>> def testit(site_languages):
        ...     site = Site(languages=site_languages)
        ...     obj = AttrDict(site.babelkw(
        ...         'name', de="Hallo", en="Hello", fr="Salut"))
        ...     return site, obj


        >>> site,obj = testit('de en')
        >>> with translation.override('de'):
        ...     print(site.babelattr(obj,'name'))
        Hallo

        >>> with translation.override('en'):
        ...     print(site.babelattr(obj,'name'))
        Hello

        If the object has no translation for a given language, return
        the site's default language.  Two possible cases:

        The language exists on the site, but the object has no
        translation for it:

        >>> site,obj = testit('en es')
        >>> with translation.override('es'):
        ...     print(site.babelattr(obj, 'name'))
        Hello

        Or a language has been activated which doesn't exist on the site:

        >>> with translation.override('fr'):
        ...     print(site.babelattr(obj, 'name'))
        Hello


        """
        if language is None:
            language = get_language()
        info = self.language_dict.get(language, self.DEFAULT_LANGUAGE)
        if info.index != 0:
            v = getattr(obj, attrname + info.suffix, None)
            if v:
                return v
        if default is NOT_PROVIDED:
            return getattr(obj, attrname)
        else:
            return getattr(obj, attrname, default)
        #~ if lang is not None and lang != self.DEFAULT_LANGUAGE:
            #~ v = getattr(obj,attrname+"_"+lang,None)
            #~ if v:
                #~ return v
        #~ return getattr(obj,attrname,*args)

    def diagnostic_report_rst(self, *args):
        """Returns a string with a diagnostic report about this
site. :manage:`diag` is a command-line shortcut to this.

        """
        s = ''
        s += rstgen.header(1, "Plugins")
        for n, p in enumerate(self.installed_plugins):
            s += "%d. " % (n + 1)
            s += "{} : {}\n".format(p.app_label, p)
        # s += "config_dirs: %s\n" % repr(self.confdirs.config_dirs)
        s += "\n"
        s += rstgen.header(1, "Config directories")
        for n, cd in enumerate(self.confdirs.config_dirs):
            s += "%d. " % (n + 1)
            ln = relpath(cd.name)
            if cd.writeable:
                ln += " [writeable]"
            s += ln + '\n'
        # for arg in args:
        #     p = self.plugins[arg]
        return s

    # def get_db_overview_rst(self):
    #     from lino.utils.diag import analyzer
    #     analyzer.show_db_overview()

    def override_defaults(self, **kwargs):
        self.override_settings(**kwargs)
        self.install_settings()

    def is_imported_partner(self, obj):
        """
        Return whether the specified
        :class:`Partner <ml.contacts.Partner>` instance
        `obj` is to be considered as imported from some legacy database.
        """
        #~ return obj.id is not None and (obj.id < 200000 or obj.id > 299999)
        return False
        #~ return obj.id is not None and (obj.id > 10 and obj.id < 21)

    def site_header(self):
        """Used in footnote or header of certain printed documents.

        The convention is to call it as follows from an appy.pod template
        (use the `html` function, not `xhtml`)
        ::

          do text
          from html(settings.SITE.site_header())

        Note that this is expected to return a unicode string possibly
        containing valid HTML (not XHTML) tags for formatting.

        """
        if self.is_installed('contacts'):
            if self.site_config.site_company:
                return self.site_config.site_company.get_address('<br/>')
                #~ s = unicode(self.site_config.site_company) + " / "  + s
        #~ return ''

    # def setup_main_menu(self):
    #     """
    #     To be implemented by applications.
    #     """
    #     pass

    def get_dashboard_items(self, user):
        """Expected to yield a sequence of items to be rendered on the
        dashboard (:xfile:`admin_main.html`).

        The default implementation calls :meth:`get_dashboard_items
        <lino.core.plugin.Plugin.get_dashboard_items>` on every
        installed plugin and yields all items.

        The items will be rendered in that order, except if
        :mod:`lino.modlib.dashboard` is installed to enable per-user
        customized dashboard.

        """
        if user:
            for p in self.installed_plugins:
                for i in p.get_dashboard_items(user):
                    yield i

    @property
    def site_config(self):
        """
        This property holds a cached version of the one and only
        :class:`SiteConfig <lino.modlib.system.models.SiteConfig>` row
        that holds site-wide database-stored and web-editable Site
        configuration parameters.

        If no instance exists (which happens in a virgin database), we
        create it using default values from
        :attr:`site_config_defaults`.

        This is always `None` when :mod:`lino.modlib.system` is not
        installed.
        """
        if 'system' not in self.models:
            return None

        if not self._startup_done:
            return None

        if self._site_config is None:
            #~ raise Exception(20130301)
            #~ print '20130320 create _site_config'
            #~ from lino.core.utils import resolve_model
            from lino.core.utils import obj2str
            SiteConfig = self.models.system.SiteConfig
            #~ from django.db.utils import DatabaseError
            try:
                self._site_config = SiteConfig.real_objects.get(
                    id=self.config_id)
                # print("20180502 loaded SiteConfig {}",
                #       obj2str(self._site_config, True))
            #~ except (SiteConfig.DoesNotExist,DatabaseError):
            except SiteConfig.DoesNotExist:
            #~ except Exception,e:
                kw = dict(id=self.config_id)
                #~ kw.update(settings.SITE.site_config_defaults)
                kw.update(self.site_config_defaults)
                self._site_config = SiteConfig(**kw)
                # print("20180502 Created SiteConfig {}".format(
                #     obj2str(self._site_config, True)))
                # 20120725
                # polls_tutorial menu selection `Config --> Site Parameters`
                # said "SiteConfig 1 does not exist"
                # cannot save the instance here because the db table possibly doesn't yet exit.
                #~ self._site_config.save()
        return self._site_config
    #~ site_config = property(get_site_config)

    #~ def shutdown(self):
        #~ self.clear_site_config()
        #~ return super(Site,self).shutdown()

    def clear_site_config(self):
        """
        Clear the cached SiteConfig instance.

        This is needed e.g. when the test runner has created a new
        test database.
        """
        from lino.core.utils import obj2str
        # print("20180502 clear_site_config {}".format(
        #     obj2str(self._site_config, True)))
        self._site_config = None

    def get_quicklinks(self, user):
        from lino.core import menus
        m = menus.Toolbar(user.user_type, 'quicklinks')
        self.setup_quicklinks(user, m)
        return m

    def setup_quicklinks(self, user, m):
        """Override this in application-specific (or even local)
        :xfile:`settings.py` files to define a series of *quick links*
        to appear below the main menu bar.

        """
        self.on_each_app('setup_quicklinks', user, m)

    def get_site_menu(self, user_type):
        """
        Return this site's main menu for the given UserType.
        Must be a :class:`lino.core.menus.Toolbar` instance.
        Applications usually should not need to override this.
        """
        from lino.core import menus
        main = menus.Toolbar(user_type, 'main')
        self.setup_menu(user_type, main)
        main.compress()
        return main

    def setup_menu(self, user_type, main):
        """Set up the application's menu structure.

        The default implementation uses a system of *predefined
        top-level items* that are filled by the different installed
        plugins.

        - `setup_master_menu`
        - `setup_main_menu`
        - `setup_reports_menu`
        - `setup_config_menu`
        - `setup_explorer_menu`
        - `setup_site_menu`

        These predefined top-level items ("Master", "Reports",
        "Configuration", "Explorer" ... are themselves configurable in
        :attr:`top_level_menus`)

        """
        from django.apps import apps
        apps = [a.models_module for a in apps.get_app_configs()]

        # change the "technical" plugin order into the order visible to the end
        # user.  The end user wants to see menu entries of explicitly installed
        # plugins before those of automatically installed plugins.

        plugins = []
        for p in self.installed_plugins:
            if p.needed_by is None:  # explicitly installed
                plugins.append(p)
        for p in self.installed_plugins:
            if p.needed_by is not None:  # automatically installed
                plugins.append(p)

        for k, label in self.top_level_menus:
            methname = "setup_{0}_menu".format(k)

            for mod in apps:
                if hasattr(mod, methname):
                    msg = "{0} still has a function {1}(). \
Please convert to Plugin method".format(mod, methname)
                    raise ChangedAPI(msg)

            if label is None:
                menu = main
            else:
                menu = main.add_menu(k, label)
            for p in plugins:
                meth = getattr(p, methname, None)
                if meth is not None:
                    meth(self, user_type, menu)
                    # print("20190430 {} {} ({}) --> {}".format(
                    #       k, p.app_label, p.needed_by, [i.name for i in main.items]))

    def get_middleware_classes(self):
        """Yields the strings to be stored in
        the :setting:`MIDDLEWARE_CLASSES` setting.

        In case you don't want to use this method for defining
        :setting:`MIDDLEWARE_CLASSES`, you can simply set
        :setting:`MIDDLEWARE_CLASSES` in your :xfile:`settings.py`
        after the :class:`Site` has been instantiated.

        `Django and standard HTTP authentication
        <http://stackoverflow.com/questions/152248/can-i-use-http-basic-authentication-with-django>`_

        """

        yield 'django.middleware.common.CommonMiddleware'
        if self.languages and len(self.languages) > 1:
            yield 'django.middleware.locale.LocaleMiddleware'

        if self.user_model:
            yield 'django.contrib.sessions.middleware.SessionMiddleware'
            # yield 'django.contrib.auth.middleware.AuthenticationMiddleware'
            yield 'lino.core.auth.middleware.AuthenticationMiddleware'
            yield 'lino.core.auth.middleware.WithUserMiddleware'
            yield 'lino.core.auth.middleware.DeviceTypeMiddleware'
        else:
            yield 'lino.core.auth.middleware.NoUserMiddleware'

        if self.get_auth_method() == 'remote':
            # yield 'django.contrib.auth.middleware.RemoteUserMiddleware'
            yield 'lino.core.auth.middleware.RemoteUserMiddleware'
        if self.use_ipdict:
            yield 'lino.modlib.ipdict.middleware.Middleware'
        if self.social_auth_backends:
            yield 'social_django.middleware.SocialAuthExceptionMiddleware'


        if True:
            yield 'lino.utils.ajax.AjaxExceptionResponse'

        if self.use_security_features:
            yield 'django.middleware.security.SecurityMiddleware'
            yield 'django.middleware.clickjacking.XFrameOptionsMiddleware'
            # yield 'django.middleware.csrf.CsrfViewMiddleware'

        if False:
            #~ yield 'lino.utils.sqllog.ShortSQLLogToConsoleMiddleware'
            yield 'lino.utils.sqllog.SQLLogToConsoleMiddleware'
            #~ yield 'lino.utils.sqllog.SQLLogMiddleware'

    # def get_main_action(self, user_type):
    #     """No longer used.
    #     Return the action to show as top-level "index.html".
    #     The default implementation returns `None`, which means
    #     that Lino will call :meth:`get_main_html`.
    #     """
    #     return None

    def __deepcopy__(self):
        raise Exception("Who is copying me?!")

    def __copy__(self):
        raise Exception("Who is copying me?!")

    def get_main_html(self, request, **context):
        """Return a chunk of html to be displayed in the main area of the
        admin index.  This is being called only if
        :meth:`get_main_action` returns `None`.  The default
        implementation renders the :xfile:`admin_main.html` template.

        """
        return self.plugins.jinja.render_from_request(
            request, 'admin_main.html', **context)

    def get_welcome_messages(self, ar):
        """
        Yields a list of "welcome messages" (see
        :meth:`lino.core.actors.Actor.get_welcome_messages`) of all
        actors.  This is being called from :xfile:`admin_main.html`.
        """

        for h in self._welcome_handlers:
            for msg in h(ar):
                yield msg
        # for a in self._welcome_actors:
        #     for msg in a.get_welcome_messages(ar):
        #         yield msg

    def add_welcome_handler(self, func, actor=None, msg=None):
        """
        Add the given callable as a "welcome handler".  Lino will call
        every welcome handler for every incoming request, passing them
        a :class:`BaseRequest <lino.core.requests.BaseRequest>`
        instance representing this request as positional argument.
        The callable is expected to yield a series of messages
        (usually either 0 or 1). Each message must be either a string
        or a :class:`E.span <etgen.html.E>` element.
        """
        # print(
        #     "20161219 add_welcome_handler {} {} {}".format(
        #         actor, msg, func))
        self._welcome_handlers.append(func)

    def get_installed_apps(self):
        """Yield the list of apps to be installed on this site.  Each item
        must be either a string (unicode being converted to str) or a
        *generator* which will be iterated recursively (again
        expecting either strings or generators of strings).

        Lino will call this method exactly once when the :class:`Site`
        instantiates.  The resulting list of names will then possibly
        altered by the :meth:`get_apps_modifiers` method before being
        assigned to the :setting:`INSTALLED_APPS` setting.

        """

        if self.django_admin_prefix:
            yield 'django.contrib.admin'  # not tested

        yield 'django.contrib.staticfiles'
        yield 'lino.modlib.about'

        if self.use_ipdict:
            yield 'lino.modlib.ipdict'

        if self.social_auth_backends:
            yield 'social_django'

        yield self.default_ui

        if self.admin_ui is not None:
            if self.admin_ui == self.default_ui:
                raise Exception(
                    "admin_ui (if specified) must be different "
                    "from default_ui")
            yield self.admin_ui

        # if self.default_ui == "extjs":
        #     yield 'lino.modlib.extjs'
        #     yield 'lino.modlib.bootstrap3'
        # elif self.default_ui == "bootstrap3":
        #     yield 'lino.modlib.bootstrap3'

        # yield "lino.modlib.lino_startup"

    # server_url = None
    server_url = "http://127.0.0.1:8000/"
    """The "official" URL used by "normal" users when accessing this Lino
    site.

    This is used by templates such as :xfile:`summary.eml` (used by
    :mod:`lino.modlib.notify` to send notification emails)

    Django has a `HttpRequest.build_absolute_uri()
    <https://docs.djangoproject.com/en/2.2/ref/request-response/#django.http.HttpRequest.build_absolute_uri>`__
    method, but e.g. notification emails are sent via :manage:`linod` where no
    HttpRequest exists. That's why we need to manually set :attr:`server_url`.

    """

    site_prefix = '/'
    """The string to prefix to every URL of the Lino web interface.

    This must *start and end with a *slash*.  Default value is
    ``'/'``.

    This must be set if your project is not being served at the "root"
    URL of your server.

    If this is different from the default value, Lino also sets
    :setting:`SESSION_COOKIE_PATH`.

    When this Site is running under something else than a development
    server, this setting must correspond to your web server's
    configuration.  For example if you have::

        WSGIScriptAlias /foo /home/luc/mypy/lino_sites/foo/wsgi.py

    Then your :xfile:`settings.py` should specify::

        site_prefix = '/foo/'

    See also :ref:`mass_hosting`.

    """

    def buildurl(self, *args, **kw):
        url = self.site_prefix + ("/".join(args))
        if len(kw):
            url += "?" + urlencode(kw, True)
        return url

    def build_media_url(self, *args, **kw):
        from django.conf import settings
        url = settings.MEDIA_URL + ("/".join(args))
        if len(kw):
            url += "?" + urlencode(kw, True)
        return url

    def build_static_url(self, *args, **kw):
        from django.conf import settings
        url = settings.STATIC_URL + ("/".join(args))
        if len(kw):
            url += "?" + urlencode(kw, True)
        return url

    def send_email(self, subject, sender, body, recipients):
        """Send an email message with the specified arguments (the same
signature as `django.core.mail.EmailMessage`.

        `recipients` is an iterator over a list of strings with email
        addresses. Any address containing '@example.com' will be
        removed. Does nothing if the resulting list of recipients is
        empty.

        If `body` starts with "<", then it is considered to be HTML.

        """
        if '@example.com' in sender:
            self.logger.debug(
                "Ignoring email '%s' because sender is %s", subject, sender)
            print(PRINT_EMAIL.format(
                subject=subject, sender=sender, body=body,
                recipients=u', '.join(recipients)).encode(
                    'ascii', 'replace').decode())
            return

        recipients = [a for a in recipients if '@example.com' not in a]
        if not len(recipients):
            self.logger.info(
                "Ignoring email '%s' because there is no recipient", subject)
            return

        self.logger.info(
            "Send email '%s' from %s to %s", subject, sender, recipients)

        from django.core.mail import send_mail
        kw = {}
        if body.startswith('<'):
            kw['html_message'] = body
            body = html2text(body)
        # self.logger.info("20161008b %r %r %r %r", subject, sender, recipients, body)
        try:
            send_mail(subject, body, sender, recipients, **kw)
        except Exception as e:
            self.logger.warning("send_mail() failed : %s", e)
        # msg = EmailMessage(subject=subject,
        #                    from_email=sender, body=body, to=recipients)

        # from django.core.mail import EmailMessage

        # msg = EmailMessage(subject=subject,
        #                    from_email=sender, body=body, to=recipients)
        # self.logger.info(
        #     "Send email '%s' from %s to %s", subject, sender, recipients)
        # msg.send()

    def welcome_html(self, ui=None):
        """
        Return a HTML version of the "This is APPLICATION
        version VERSION using ..." text. to be displayed in the
        About dialog, in the plain html footer, and maybe at other
        places.

        """
        from django.utils.translation import ugettext as _

        p = []
        sep = ''
        if self.verbose_name:
            p.append(_("This is "))
            if self.url:
                p.append(
                    E.a(str(self.verbose_name), href=self.url, target='_blank'))
            else:
                p.append(E.b(str(self.verbose_name)))
            if self.version:
                p.append(' ')
                p.append(self.version)
            sep = _(' using ')

        for name, version, url in self.get_used_libs(html=E):
            p.append(sep)
            p.append(E.a(name, href=url, target='_blank'))
            p.append(' ')
            p.append(version)
            sep = ', '
        return E.span(*p)

    def login(self, username=None, **kw):
        """Open a session as the user with the given `username`.

        For usage from a shell or a tested document.  Does not require
        any password because when somebody has command-line access we
        trust that she has already authenticated.

        It returns a
        :class:`BaseRequest <lino.core.requests.BaseRequest>` object.

        """
        from lino.core import requests
        self.startup()
        User = self.user_model
        if User and username:
            try:
                kw.update(user=User.objects.get(username=username))
            except User.DoesNotExist:
                raise Exception("'{0}' : no such user".format(username))

        # if not 'renderer' in kw:
        #     kw.update(renderer=self.ui.text_renderer)

        # import lino.core.urls  # hack: trigger ui instantiation
        return requests.BaseRequest(**kw)

    def get_letter_date_text(self, today=None):
        """
        Returns a string like "Eupen, den 26. August 2013".
        """
        sc = self.site_config.site_company
        if today is None:
            today = self.today()
        from lino.utils.format_date import fdl
        if sc and sc.city:
            return _("%(place)s, %(date)s") % dict(
                place=str(sc.city.name), date=fdl(today))
        return fdl(today)

    def decfmt(self, v, places=2, **kw):
        """
        Format a Decimal value using :func:`lino.utils.moneyfmt`, but
        applying the site settings
        :attr:`lino.Lino.decimal_group_separator` and
        :attr:`lino.Lino.decimal_separator`.

        >>> from lino.core.site import TestSite as Site
        >>> from decimal import Decimal
        >>> self = Site()
        >>> print(self.decimal_group_separator)
        \xa0
        >>> print(self.decimal_separator)
        ,

        >>> x = Decimal(1234)
        >>> print(self.decfmt(x))
        1\xa0234,00

        >>> print(self.decfmt(x, sep="."))
        1.234,00

        >>> self.decimal_group_separator = '.'
        >>> print(self.decfmt(x))
        1.234,00

        >>> self.decimal_group_separator = "oops"
        >>> print(self.decfmt(x))
        1oops234,00
        """
        kw.setdefault('sep', self.decimal_group_separator)
        kw.setdefault('dp', self.decimal_separator)
        from lino.utils import moneyfmt
        return moneyfmt(v, places=places, **kw)

    def format_currency(self, *args, **kwargs):
        """
        Return the given number as a string formatted according to the
        :attr:`site_locale` setting on this site.

        All arguments are forwarded to `locale.locale()
        <https://docs.python.org/2/library/locale.html#locale.currency>`__.
        """
        res = locale.currency(*args, **kwargs)
        if six.PY2:
            res = res.decode(locale.nl_langinfo(locale.CODESET))
        return res


    LOOKUP_OP = '__iexact'

    def lookup_filter(self, fieldname, value, **kw):
        """
        Return a `models.Q` to be used if you want to search for a given
        string in any of the languages for the given babel field.
        """
        from django.db.models import Q
        kw[fieldname + self.LOOKUP_OP] = value
        #~ kw[fieldname] = value
        flt = Q(**kw)
        del kw[fieldname + self.LOOKUP_OP]
        for lng in self.BABEL_LANGS:
            kw[fieldname + lng.suffix + self.LOOKUP_OP] = value
            flt = flt | Q(**kw)
            del kw[fieldname + lng.suffix + self.LOOKUP_OP]
        return flt

    # def relpath(self, p):
    #     """Used by :class:`lino.mixins.printable.EditTemplate` in order to
    #     write a testable message...

    #     """
    #     if p.startswith(self.project_dir):
    #         p = "$(PRJ)" + p[len(self.project_dir):]
    #     return p


class TestSite(Site):

    """Used to simplify doctest strings because it inserts default values
    for the two first arguments that are mandatory but not used in our
    examples.

    Example::

    >> from lino.core.site import Site
    >> Site(globals(), ...)

    >> from lino.core.site import TestSite as Site
    >> Site(...)

    """

    def __init__(self, *args, **kwargs):
        # kwargs.update(no_local=True)
        g = dict(__file__=__file__)
        g.update(SECRET_KEY="20227")  # see :djangoticket:`20227`
        super(TestSite, self).__init__(g, *args, **kwargs)

        # 20140913 Hack needed for doctests in :mod:`ad`.
        from django.utils import translation
        translation._default = None


def _test():
    # we want to raise an Exception if there is a failure, but
    # doctest's raise_on_error=True option is not useful because it
    # does not report the traceback if some test fails.
    import doctest
    res = doctest.testmod()
    if res.failed > 0:
        raise Exception("{0} (see earlier output)".format(res))


if __name__ == "__main__":
    _test()<|MERGE_RESOLUTION|>--- conflicted
+++ resolved
@@ -1370,7 +1370,6 @@
             p.on_plugins_loaded(self)
 
         if self.migration_module is not None:
-<<<<<<< HEAD
             MIGRATION_MODULES = {}
 
             for p in self.installed_plugins:
@@ -1382,13 +1381,6 @@
             self.django_settings.update(MIGRATION_MODULES=MIGRATION_MODULES)
             #self.makedirs_if_missing
             
-=======
-            self.django_settings.update(
-                MIGRATION_MODULES={
-                    p.app_label:self.migration_module
-                    for p in self.installed_plugins})
-
->>>>>>> ef9f1284
         self.setup_plugins()
         self.install_settings()
 
