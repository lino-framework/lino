# -*- coding: UTF-8 -*-
# Copyright 2008-2016 Luc Saffre
# License: BSD (see file COPYING for details)

"""
Defines the classes :class:`Choice` and :class:`ChoiceList`.  See
:doc:`/dev/choicelists`.


Defining your own ChoiceLists
-----------------------------

>>> class MyColors(Choicelist):
...     verbose_name_plural = "My colors"
>>> MyColors.add_item('01', ("Red"), 'red')
>>> MyColors.add_item('02', ("Green"), 'green')

`add_item` takes at least 2 and optionally a third positional argument:

- The `value` is used to store this Choice in the database and for
  sorting the choices.
- The `text` is what the user sees. It should be translatable.
- The optional `name` is used to install this choice as a class
  attribute on the ChoiceList.

  
The `value` must be a string.
  
>>> MyColors.add_item(1, _("Green"), 'green')
>>> MyColors.add_item(1, _("Green"), 'verbose_name_plural')
  

ChoiceListField
---------------

Example on how to use a ChoiceList in your model::

  from django.db import models
  from lino_xl.lib.properties.models import HowWell
  
  class KnownLanguage(models.Model):
      spoken = HowWell.field(verbose_name=_("spoken"))
      written = HowWell.field(verbose_name=_("written"))

Every user-defined subclass of ChoiceList is also
automatically available as a property value in
<<<<<<< HEAD
:mod:`lino_xl.lib.properties`.

=======
:mod:`lino.modlib.properties`.
>>>>>>> 5b6a9670
"""

from past.builtins import cmp
from builtins import str
from past.builtins import basestring
from builtins import object

import logging
from future.utils import with_metaclass
logger = logging.getLogger(__name__)

import warnings

from django.utils.translation import ugettext_lazy as _
from django.utils.functional import lazy
# from django.utils.encoding import force_text
from django.db import models
from django.conf import settings
from django.db.models.fields import NOT_PROVIDED

from atelier.utils import assert_pure
from lino.utils import unicode_string

from lino.core import actions
from lino.core import actors
from lino.core import tables
from lino.core import fields


STRICT = True
VALUE_FIELD = models.CharField(_("value"), max_length=20)
VALUE_FIELD.attname = 'value'


class Choice(object):
    """A constant value whose unicode representation depends on the
    current language at runtime.  Every item of a :class:`ChoiceList`
    must be an instance of :class:`Choice` or a subclass thereof.

    """
    choicelist = None
    remark = None
    pk = None
    value = None
    """(a string) The value to use e.g. when this choice is being
                stored in a database."""
    text = None
    """A translatable string containing the text to show to the user.

    """

    name = None
    """A string to be used as attribute name on the choicelist for
    referring to this choice from application code.

    If this is `None` or not specified, the choice is a nameless
    choice, which is a full-fledged choice object but is not
    accessible as a class attribute on its choicelists

    """

    def __init__(self, value, text=None, name=None, **kwargs):
        """Create a new :class:`Choice` instance.
    
        Parameters: see :attr:`value`, :attr:`text` and :attr:`name`.
        Any keyword arguments will become attributes on the instance.

        This is also being called from :meth:`Choicelist.add_item`.
    
        """
        if not isinstance(value, basestring):
            raise Exception("value must be a string")
        self.pk = self.value = value
        self.name = name
        # if name is not None:
        #     if self.name is None:
        #         self.name = value
        # else:
        #     self.name = name
        if text is None:
            if self.text is None:
                self.text = self.__class__.__name__
        else:
            # assert_pure(text)
            self.text = text
        for k, v in list(kwargs.items()):
            setattr(self, k, v)

    def update(self, **kwargs):
        for k, v in list(kwargs.items()):
            if not hasattr(self, k):
                raise Exception("%s has no attribute `%s`" % (self, k))
            setattr(self, k, v)

    def attach(self, choicelist):
        self.choicelist = choicelist

    def __len__(self):
        return len(self.value)

    def __cmp__(self, other):
        if other.__class__ is self.__class__:
            return cmp(self.value, other.value)
        return cmp(self.value, other)

    #~ 20120620: removed to see where it was used
    #~ def __getattr__(self,name):
        #~ return curry(getattr(self.choicelist, name),self)

    def __repr__(self):
        if self.name is None:
            return "<%s:%s>" % (self.choicelist.__name__, self.value)
        else:
            return "<%s.%s:%s>" % (
                self.choicelist.__name__, self.name, self.value)

    def __str__(self):
        if self.name:
            return self.name
        return unicode_string(self.text)

    def __unicode__(self):
        # return force_text(self.text, errors="replace")
        return str(self.text)

    def as_callable(self):
        """Return this as a callable so it can be used as `default` of a
        field. A Choice object may not be callable itself because
        Django 1.9 would misunderstand it.

        """
        return self
        # def f():
        #     return self
        # return f

    # def __call__(self):
    #     """Make it callable so it can be used as `default` of a field."""
    #     return self

    @classmethod
    def get_chooser_for_field(cls, fieldname):
        return None

    def get_typed_instance(self, model):
        """
        Used when implementing :ref:`polymorphism`.
        """
        return self


class UnresolvedValue(Choice):
    def __init__(self, choicelist, value):
        self.choicelist = choicelist
        self.value = value
        self.text = "Unresolved value %r for %s" % (
            value, choicelist.__name__)
        self.name = None


CHOICELISTS = {}


def register_choicelist(cl):
    #~ print '20121209 register_choicelist', cl
    #~ k = cl.stored_name or cl.__name__
    k = cl.stored_name or cl.actor_id
    if k in CHOICELISTS:
        raise Exception(
            "Cannot register %r : actor name '%s' "
            "already defined by %r" % (cl, k, CHOICELISTS[k]))
        # logger.warning("ChoiceList name '%s' already defined by %s",
        #                k, CHOICELISTS[k])
    CHOICELISTS[k] = cl


def get_choicelist(i):
    return CHOICELISTS[i]


def choicelist_choices():
    """Return a list of all choicelists defined for this application."""
    l = []
    for k, v in list(CHOICELISTS.items()):
        if v.verbose_name_plural is None:
            text = v.__name__
        else:
            text = v.verbose_name_plural
        l.append((k, text))
    l.sort(lambda a, b: cmp(a[0], b[0]))
    return l


class ChoiceListMeta(actors.ActorMetaClass):

    def __new__(meta, classname, bases, classDict):
        #~ if not classDict.has_key('app_label'):
            #~ classDict['app_label'] = cls.__module__.split('.')[-2]
        """
        UserGroups manually sets `max_length` because the
        default list has only one group with value "system",
        but applications may want to add longer group names
        """
        if 'label' in classDict:
            raise Exception("label replaced by verbose_name_plural")
        classDict.setdefault('max_length', 1)
        cls = actors.ActorMetaClass.__new__(meta, classname, bases, classDict)

        cls.items_dict = {}
        cls.clear()
        cls._fields = []
        #~ cls.max_length = 1
        #~ assert not hasattr(cls,'items') 20120620
        #~ for i in cls.items:
            #~ cls.add_item(i)
        if classname not in ('ChoiceList', 'Workflow'):
            #~ if settings.SITE.is_installed(cls.app_label):
            register_choicelist(cls)
        return cls


#~ choicelist_column_fields = dict()
#~ choicelist_column_fields['value'] = fields.VirtualField(models.CharField())
#~ choicelist_column_fields['text'] = fields.VirtualField(models.CharField())
#~ choicelist_column_fields['name'] = fields.VirtualField(models.CharField())


class ChoiceList(with_metaclass(ChoiceListMeta, tables.AbstractTable)):

    """
    User-defined choice lists must inherit from this base class.
    """

    workflow_actions = []

    item_class = Choice
    """
    The class of items of this list.
    """

    auto_fit_column_widths = True

    preferred_foreignkey_width = 20
    """
    Default preferred with for ChoiceList fields to this list.
    """

    stored_name = None
    """Every subclass of ChoiceList will be automatically registered.
    Define this if your class's name clashes with the name of an
    existing ChoiceList.

    """

    verbose_name = None
    verbose_name_plural = None

    show_values = False
    """Set this to `True` if the user interface should include the `value`
    attribute of each choice.

    """

    preferred_width = None
    """Preferred width (in characters) used by database fields
    :class:`ChoiceListField <lino.core.fields.ChoiceListField>` for
    this list.

    If this is `None`, then Lino calculates the value at startup,
    taking the length of the longest choice text.  The hard-coded
    absolute minimum in that case is 4.  Note that it calculates the
    value using the :attr:`default site language
    <lino.site.Site.languages>` and thus might guess wrong if the user
    language is not the default site language.

    Note that by this we mean the width of the bare text field,
    excluding any UI-specific control like the trigger button of a
    combobox.  That's why e.g. :mod:`lino.modlib.extjs.ext_elems` adds
    another value for the trigger button.

    """

    pk = True  # added 20150218.

    @classmethod
    def get_default_action(cls):
        return actions.GridEdit()

    hidden_columns = frozenset(['workflow_buttons'])

    column_names = 'value name text *'

    @classmethod
    def get_column_names(self, ar):
        return self.column_names

    @classmethod
    def get_data_elem(self, name):
        de = super(ChoiceList, self).get_data_elem(name)
        if de:
            return de
        return getattr(self, name)
        #~ return _choicelist_column_fields.get(name)

    @fields.virtualfield(VALUE_FIELD)
    def value(cls, choice, ar):
        return choice.value

    @fields.virtualfield(models.CharField(_("text"), max_length=50))
    def text(cls, choice, ar):
        return choice.text

    @fields.virtualfield(models.CharField(_("name"), max_length=20))
    def name(cls, choice, ar):
        return choice.name or ''

    @fields.displayfield(_("Remark"))
    def remark(cls, choice, ar):
        return choice.remark

    @classmethod
    def get_data_rows(self, ar=None):
        return list(self.items())

    @classmethod
    def get_actor_label(self):
        """
        Compute the label of this actor.
        Called only if `label` is not set, and only once during site startup.
        """
        return self._label or self.verbose_name_plural or self.__name__

    @classmethod
    def clear(cls):
        """
        """
        # remove previously defined choices from class dict:
        for ci in list(cls.items_dict.values()):
            if ci.name:
                delattr(cls, ci.name)
        cls.items_dict = {}
        cls.choices = []
        cls.choices = []  # remove blank_item from choices

    @classmethod
    def setup_field(cls, fld):
        pass

    @classmethod
    def field(cls, *args, **kw):
        """Create a database field (a :class:`ChoiceListField`) that holds
        one value of this choicelist.

        """
        fld = ChoiceListField(cls, *args, **kw)
        cls.setup_field(fld)
        cls._fields.append(fld)
        return fld

    @classmethod
    def multifield(cls, *args, **kw):
        """
        Not yet implemented.
        Create a database field (a :class:`ChoiceListField`)
        that holds a set of multiple values of this choicelist.
        """
        fld = MultiChoiceListField(cls, *args, **kw)
        cls._fields.append(fld)
        return fld

    @classmethod
    def add_item(cls, *args, **kw):
        """Instantiates a new choice and adds it to this list. Signature is
        that of the :meth:`Choice.__init__` method (which might have
        been overridden if you defined a customized
        :attr:`item_class`.

        """
        return cls.add_item_instance(
            cls.item_class(*args, **kw))

    @classmethod
    def class_init(cls):
        super(ChoiceList, cls).class_init()
        if cls.preferred_width is None:
            pw = 4
            for i in cls.get_list_items():
                dt = cls.display_text(i)
                pw = max(pw, len(str(dt)))
            cls.preferred_width = pw

    @classmethod
    def add_item_instance(cls, i):
        #~ if cls is ChoiceList:
            #~ raise Exception("Cannot define items on the base class")
        is_duplicate = False
        if i.value in cls.items_dict:
            raise Exception("Duplicate value %r in %s." % (i.value, cls))
            warnings.warn("Duplicate value %r in %s." % (i.value, cls))
            is_duplicate = True
        i.attach(cls)
        dt = cls.display_text(i)
        cls.choices.append((i, dt))
        # cls.preferred_width = max(cls.preferred_width, len(unicode(dt)))
        cls.items_dict[i.value] = i
        #~ cls.items_dict[i] = i
        if len(i.value) > cls.max_length:
            if len(cls._fields) > 0:
                raise Exception(
                    "%s cannot add value %r because fields exist "
                    "and max_length is %d."
                    % (cls, i.value, cls.max_length) + """\
When fields have been created, we cannot simply change their max_length because
Django creates copies of them when inheriting models.
""")
            cls.max_length = len(i.value)
            #~ for fld in cls._fields:
                #~ fld.set_max_length(cls.max_length)
        if i.name:
            if not is_duplicate:
                if i.name in cls.__dict__:
                    raise Exception(
                        "An item named %r is already defined in %s" % (
                            i.name, cls.__name__))
            setattr(cls, i.name, i)
            #~ i.name = name
        return i

    @classmethod
    def get_pk_field(self):
        """See :meth:`lino.core.actors.Actor.get_pk_field`.
        """
        return VALUE_FIELD

    @classmethod
    def get_row_by_pk(cls, ar, pk):
        return cls.get_by_value(pk)

    @classmethod
    def to_python(cls, value):
        # if isinstance(value, Choice):
        #     return value
        if not value:
            return None
        v = cls.items_dict.get(value)
        if v is None:
            if settings.SITE.strict_choicelist_values:
                raise Exception(
                    "Unresolved value %r (%s) for %s" % (
                        value, value.__class__, cls))
            else:
                return UnresolvedValue(cls, value)
        return v
        # Hamza, why did you replace above line by the following ones?
        # if hasattr(v,'value'):
        #     return v.value
        # else:
        #     return v
        #~ return cls.items_dict.get(value) or UnresolvedValue(cls,value)
        #~ return cls.items_dict[value]

    #~ @classmethod
    #~ def get_label(cls):
        #~ if cls.label is None:
            #~ return cls.__name__
        #~ return _(cls.label)

    @classmethod
    def get_choices(cls):
        return cls.choices

    #~ @classmethod
    #~ def get_choices(cls):
        #~ """
        #~ We must make it dynamic since e.g. UserProfiles can change after
        #~ the fields have been created.

        #~ https://docs.djangoproject.com/en/dev/ref/models/fields/
        #~ note that choices can be any iterable object -- not necessarily
        #~ a list or tuple. This lets you construct choices dynamically.
        #~ But if you find yourself hacking choices to be dynamic, you're
        #~ probably better off using a proper database table with a
        #~ ForeignKey. choices is meant for static data that doesn't
        #~ change much, if ever.
        #~ """
        #~ for c in cls.choices:
            #~ yield c

    @classmethod
    def display_text(cls, bc):
        """Override this to customize the display text of choices.
        :class:`lino.modlib.users.choicelists.UserGroups` and
        :class:`lino_xl.lib.cv.models.CefLevel` used to do this before
        we had the :attr:`ChoiceList.show_values` option.

        """
        if cls.show_values:
            def fn(bc):
                return u"%s (%s)" % (bc.value, str(bc))
            return lazy(fn, str)(bc)
        return lazy(str, str)(bc)

    @classmethod
    def get_by_name(self, name, *args):
        """
        Supports the case that `name` is `None` (returns `None` then).
        """
        if name:
            return getattr(self, name, *args)
        else:
            return None

    @classmethod
    def get_by_value(self, value, default=NOT_PROVIDED):
        """Return the item (a :class:`Choice` instance) corresponding to the
        specified `value`.

        """
        if not isinstance(value, basestring):
            raise Exception("%r is not a string" % value)
        if default is NOT_PROVIDED:
            return self.items_dict[value]
        return self.items_dict.get(value, default)

    @classmethod
    def filter(self, **fkw):
        def f(item):
            for k, v in list(fkw.items()):
                if getattr(item, k) != v:
                    return False
            return True
        return [choice[0] for choice in self.choices if f(choice[0])]

    @classmethod
    def get_list_items(self):
        return [choice[0] for choice in self.choices]
    objects = get_list_items
    items = get_list_items

    @classmethod
    def get_text_for_value(self, value):
        """
        Return the text corresponding to the specified value.
        """
        bc = self.get_by_value(value)
        if bc is None:
            return _("%(value)r (invalid choice for %(list)s)") % dict(
                list=self.__name__, value=value)
        return self.display_text(bc)
    #~ def __unicode__(self):
        # ~ return unicode(self.stored_name) # babel_get(self.names)


class ChoiceListField(models.CharField):

    """A field that stores a value to be selected from a
    :class:`ChoiceList`.
    
    ChoiceListField cannot be nullable since they are implemented as
    CharFields.  Therefore when filtering on empty values in a
    database query you cannot use ``__isnull``.  The following query
    won't work as expected::
    
      for u in users.User.objects.filter(profile__isnull=False):
      
    You must either check for an empty string::
      
      for u in users.User.objects.exclude(profile='')

    or use the ``__gte`` operator::
      
      for u in users.User.objects.filter(profile__gte=dd.UserLevels.guest):

    """

    empty_strings_allowed = False

    def __init__(self, choicelist, verbose_name=None,
                 force_selection=True, **kw):
        if verbose_name is None:
            verbose_name = choicelist.verbose_name
        self.choicelist = choicelist
        self.force_selection = force_selection
        defaults = dict(
            #~ choices=KNOWLEDGE_CHOICES,
            #~ choices=choicelist.get_choices(),
            max_length=choicelist.max_length,
            # ~ blank=choicelist.blank,  # null=True,
            #~ validators=[validate_knowledge],
            #~ limit_to_choices=True,
        )
        defaults.update(kw)
        kw.update(kw)
        #~ models.SmallIntegerField.__init__(self,*args, **defaults)
        models.CharField.__init__(self, verbose_name, **defaults)

    # def contribute_to_class(self, cls, name):
    #     super(ChoiceListField, self).contribute_to_class(cls, name)
    #     # add workflow actions to the model so that we can access them
    #     # as InstanceActions
    #     logger.info("20150122 %s %s", cls, name)
    #     for a in self.choicelist.workflow_actions:
    #         logger.info("20150122 %s %s", a.action_name, a)
    #         setattr(cls, a.action_name, a)
    
    def deconstruct(self):
        """Needed for Django 1.7+, see
        https://docs.djangoproject.com/en/dev/howto/custom-model-fields/#custom-field-deconstruct-method

        """

        name, path, args, kwargs = super(ChoiceListField, self).deconstruct()
        args = [self.choicelist]

        # kwargs.pop('default', None)
        # TODO: above line is cheating in order to get makemigrations
        # to pass. we remove the default attribute because it is not
        # serializable. This means that our migrations are probably
        # invalid and not usable.

        return name, path, args, kwargs

    def get_internal_type(self):
        return "CharField"

    #~ def set_max_length(self,ml):
        #~ self.max_length = ml

    def from_db_value(self, value, expression, connection, context):
        if value is None:
            return None
        return self.choicelist.to_python(value)

    def to_python(self, value):
        """See Django's docs about `to_python()
        <https://docs.djangoproject.com/en/1.9/ref/models/fields/#django.db.models.Field.to_python>`__.

        """
        #~ if self.attname == 'query_register':
            #~ print '20120527 to_python', repr(value), '\n'
        if isinstance(value, Choice):
            return value
        return self.choicelist.to_python(value)

    def _get_choices(self):
        """HACK: Django by default stores a copy of our list when the
        `choices` of a field are evaluated for the first time. We
        don't want that because ChoiceLists may change afterwards.

        """
        return self.choicelist.choices

    def _set_choices(self, value):
        # if value != []:
        #     logger.warning("Ignoring set choices {0}".format(value))
        return

    choices = property(_get_choices, _set_choices)

    def get_prep_value(self, value):
        """Excerpt from `Django docs
        <https://docs.djangoproject.com/en/1.9/howto/custom-model-fields/#converting-python-objects-to-query-values>`__:
        "If you override `to_python()
        <https://docs.djangoproject.com/en/1.9/ref/models/fields/#django.db.models.Field.to_python>`__ you also have to override
        `get_prep_value()
        <https://docs.djangoproject.com/en/1.9/ref/models/fields/#django.db.models.Field.get_prep_value>`__ to
        convert Python objects back to query values."

        """
        #~ if self.attname == 'query_register':
            #~ print '20120527 get_prep_value()', repr(value)
        #~ return value.value
        # Hamza, why did you add the following 2 lines?
        # if isinstance(value,unicode):
        #     return str(value)
        if value:
            if callable(value):  # Django 1.9
                value = value()
            value = self.to_python(value)  # see Luc's blog 20160204
            return value.value
        return ''
        #~ return None

    def value_to_string(self, obj):
        value = self._get_val_from_obj(obj)
        #~ if self.attname == 'query_register':
            #~ print '20120527 value_to_string', repr(value)
        return self.get_prep_value(value)
        #~ return self.get_db_prep_value(value,connection)

    #~ def save_form_data(self, instance, data):
        #~ setattr(instance, self.name, data)

    def get_text_for_value(self, value):
        return self.choicelist.get_text_for_value(value.value)


class MultiChoiceListField(ChoiceListField):
    """
    A field whose value is a `list` of `Choice` instances.
    Stored in the database as a CharField using a delimiter character.
    """
    delimiter_char = ','
    max_values = 1

    def __init__(self, choicelist, verbose_name=None, max_values=10, **kw):
        if verbose_name is None:
            verbose_name = choicelist.verbose_name_plural
        self.max_values = max_values
        defaults = dict(
            max_length=(choicelist.max_length + 1) * max_values
        )
        defaults.update(kw)
        ChoiceListField.__init__(self, verbose_name, **defaults)

    #~ def set_max_length(self,ml):
        #~ self.max_length = (ml+1) * self.max_values

    def from_db_value(self, value, expression, connection, context):
        return [self.choicelist.to_python(v) for v in value.split(self.delimiter_char)]

    def to_python(self, value):
        if value is None:
            return []
        if isinstance(value, list):
            return value
        value = [self.choicelist.to_python(v)
                 for v in value.split(self.delimiter_char)]
        return value

    def get_prep_value(self, value):
        """
        This must convert the given Python value (always a list)
        into the value to be stored to database.
        """
        return self.delimiter_char.join([bc.value for bc in value])

    def value_to_string(self, obj):
        value = self._get_val_from_obj(obj)
        return self.get_prep_value(value)

    def get_text_for_value(self, value):
        return ', '.join([
            self.choicelist.get_text_for_value(bc.value) for bc in value])


def _test():
    import doctest
    doctest.testmod()

if __name__ == "__main__":
    _test()<|MERGE_RESOLUTION|>--- conflicted
+++ resolved
@@ -36,7 +36,7 @@
 Example on how to use a ChoiceList in your model::
 
   from django.db import models
-  from lino_xl.lib.properties.models import HowWell
+  from lino.modlib.properties.models import HowWell
   
   class KnownLanguage(models.Model):
       spoken = HowWell.field(verbose_name=_("spoken"))
@@ -44,12 +44,7 @@
 
 Every user-defined subclass of ChoiceList is also
 automatically available as a property value in
-<<<<<<< HEAD
-:mod:`lino_xl.lib.properties`.
-
-=======
 :mod:`lino.modlib.properties`.
->>>>>>> 5b6a9670
 """
 
 from past.builtins import cmp
@@ -68,7 +63,6 @@
 # from django.utils.encoding import force_text
 from django.db import models
 from django.conf import settings
-from django.db.models.fields import NOT_PROVIDED
 
 from atelier.utils import assert_pure
 from lino.utils import unicode_string
@@ -314,9 +308,8 @@
     """
 
     preferred_width = None
-    """Preferred width (in characters) used by database fields
-    :class:`ChoiceListField <lino.core.fields.ChoiceListField>` for
-    this list.
+    """Preferred width (in characters) used by :class:`fields
+    <lino.core.fields.ChoiceListField>` that refer to this list.
 
     If this is `None`, then Lino calculates the value at startup,
     taking the length of the longest choice text.  The hard-coded
@@ -542,7 +535,7 @@
     def display_text(cls, bc):
         """Override this to customize the display text of choices.
         :class:`lino.modlib.users.choicelists.UserGroups` and
-        :class:`lino_xl.lib.cv.models.CefLevel` used to do this before
+        :class:`lino.modlib.cv.models.CefLevel` used to do this before
         we had the :attr:`ChoiceList.show_values` option.
 
         """
@@ -563,16 +556,21 @@
             return None
 
     @classmethod
-    def get_by_value(self, value, default=NOT_PROVIDED):
+    def get_by_value(self, value, *args):
         """Return the item (a :class:`Choice` instance) corresponding to the
         specified `value`.
 
         """
         if not isinstance(value, basestring):
             raise Exception("%r is not a string" % value)
-        if default is NOT_PROVIDED:
-            return self.items_dict[value]
-        return self.items_dict.get(value, default)
+        #~ print "get_text_for_value"
+        #~ return self.items_dict.get(value, None)
+        #~ return self.items_dict.get(value)
+        return self.items_dict.get(value, *args)
+
+    #~ @classmethod
+    #~ def items(self):
+        #~ return [choice[0] for choice in self.choices]
 
     @classmethod
     def filter(self, **fkw):
