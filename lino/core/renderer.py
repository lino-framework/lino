# -*- coding: UTF-8 -*-
# Copyright 2009-2016 Luc Saffre
# License: BSD (see file COPYING for details)
"""
Defines :class:`HtmlRenderer` and :class:`TextRenderer`.
"""

from __future__ import unicode_literals
from __future__ import print_function
# import six
# str = six.text_type
from builtins import str
from past.builtins import basestring
from builtins import object

import logging
logger = logging.getLogger(__name__)

from cgi import escape
from atelier import rstgen

from django.conf import settings
from django.utils.encoding import force_text

from django.utils.translation import ugettext as _
from django.utils.translation import get_language

from lino.utils.html2rst import RstTable
from lino.utils import isiterable
from lino.utils.xmlgen.html import E
from lino.core import constants
from lino.core.menus import Menu, MenuItem
# from lino.utils.xmlgen.html import _html2rst as html2rst
# from lino.utils.xmlgen.html import html2rst
<<<<<<< HEAD
from lino.core.widgets import WidgetFactory
from .plugin import Plugin
=======
from lino.modlib.extjs.elems import create_layout_panel, create_layout_element
>>>>>>> f802dc03

# from . import elems

if False:
    from lino.utils.jscompressor import JSCompressor
    jscompress = JSCompressor().compress
else:
    def jscompress(s):
        return s


def add_user_language(kw, ar):
    if len(settings.SITE.languages) == 1:
        return
    u = ar.get_user()
    lang = get_language()
    #~ print 2013115, [li.django_code for li in settings.SITE.languages], settings.SITE.get_default_language(), lang, u.language
    if u and u.language and lang != u.language:
        kw.setdefault(constants.URL_PARAM_USER_LANGUAGE, lang)
    #~ elif lang != settings.SITE.DEFAULT_LANGUAGE.django_code:
    elif lang != settings.SITE.get_default_language():
        kw.setdefault(constants.URL_PARAM_USER_LANGUAGE, lang)


    #~ if len(settings.SITE.languages) > 1:
      #~
        #~ ul = rqdata.get(constants.URL_PARAM_USER_LANGUAGE,None)
        #~ if ul:
            #~ translation.activate(ul)
            #~ request.LANGUAGE_CODE = translation.get_language()


class NOT_GIVEN(object):
    pass


class Renderer(object):
    """
    See :doc:`/dev/rendering`.
    """

    can_auth = False
    is_interactive = False
    # not_implemented_js = "alert('Not implemented')"
    not_implemented_js = None

    def __init__(self, plugin):
        if not isinstance(plugin, Plugin):
            raise Exception("{} is not a Plugin".format(plugin))
        self.plugin = plugin
        self.widgets = WidgetFactory()

    def ar2js(self, ar, obj, **status):
        """Return the Javascript code which would run this `ar` on the
        client.

        """
        return self.not_implemented_js


class HtmlRenderer(Renderer):
    row_classes_map = {}

    def js2url(self, js):
        if not js:
            return None
        js = escape(js)
        # js = js.replace('"', '&quot;')
        return 'javascript:' + js

    def href(self, url, text):
        return E.a(text, href=url)

    def show_table(self, *args, **kwargs):
        return E.tostring(self.table2story(*args, **kwargs))

    def table2story(self, ar, nosummary=False, stripped=True, **kw):
        """Returns a HTML element representing the given action request as a
        table. See :meth:`ar.show <lino.core.request.BaseRequest.show>`.

        This silently ignores the parameter `stripped` since for HTML
        this has no meaning.

        """
        if ar.actor.master is not None and not nosummary:
            if ar.actor.slave_grid_format == 'summary':
                return ar.actor.get_slave_summary(ar.master_instance, ar)
        return ar.table2xhtml(**kw)

    def action_call(self, request, bound_action, status):
        return None

    def action_call_on_instance(self, obj, ar, ba, request_kwargs={}, **st):
        """Return a string with Javascript code that would run the given
        action `ba` on the given model instance `obj`. The second
        parameter (`ar`) is the calling action request.

        """
        return self.not_implemented_js

    def request_handler(self, ar, *args, **kw):
        """Return a string with Javascript code that would run the given
        action request `ar`.

        """
        return self.not_implemented_js
        
    def href_to_request(self, sar, tar, text=None, **kw):
        """Return a string with an URL which would run the given target
request `tar`."""
        uri = self.js2url(self.request_handler(tar))
        return self.href_button_action(
            tar.bound_action, uri, text or tar.get_title(), **kw)

    def href_button_action(
            self, ba, url, text=None, title=None, icon_name=NOT_GIVEN, **kw):
        """
        changed 20130905 for "Must read eID card button"
        but that caused icons to not appear in workflow_buttons.
        """
        if icon_name is NOT_GIVEN:
            icon_name = ba.action.icon_name
        if not 'style' in kw:
            if icon_name is None:
                kw.update(style="text-decoration:none")  # Experimental. Added
            else:
                kw.update(style="vertical-align:-30%;")
                                                 # 20150430
        return self.href_button(url, text, title, icon_name=icon_name, **kw)

    def href_button(
            self, url, text, title=None, target=None, icon_name=None, **kw):
        """
        Returns an etree object of a "button-like" ``<a href>`` tag.
        """
        # logger.info('20121002 href_button %s', unicode(text))
        if target:
            kw.update(target=target)
        if title:
            # Remember that Python 2.6 doesn't like if title is a Promise
            kw.update(title=str(title))
            #~ return xghtml.E.a(text,href=url,title=title)
        if not isinstance(text, (tuple, list)):
            text = (text,)
        if url is None:
            return E.b(*text)

        kw.update(href=url)
        if icon_name is not None:
            src = settings.SITE.build_static_url(
                'images', 'mjames', icon_name + '.png')
            img = E.img(src=src, alt=icon_name)
            return E.a(img, **kw)
        else:
            return E.a(*text, **kw)

    def quick_add_buttons(self, ar):
        """Returns a HTML chunk that displays "quick add buttons" for the
        given :class:`action request
        <lino.core.dbtables.TableRequest>`: a button :guilabel:`[New]`
        followed possibly (if the request has rows) by a
        :guilabel:`[Show last]` and a :guilabel:`[Show all]` button.
        
        See also :srcref:`docs/tickets/56`.

        """
        buttons = []
        # btn = ar.insert_button(_("New"))
        # if btn is not None:
        sar = ar.actor.insert_action.request_from(ar)
        if sar.get_permission():
            btn = sar.ar2button(None, _("New"))
            buttons.append(btn)
            buttons.append(' ')
                #~ after_show = ar.get_status()
        n = ar.get_total_count()
        #~ print 20120702, [o for o in ar]
        if n > 0:
            obj = ar.data_iterator[n - 1]
            st = ar.get_status()
            st.update(record_id=obj.pk)
            #~ a = ar.actor.get_url_action('detail_action')
            a = ar.actor.detail_action
            buttons.append(self.window_action_button(
                ar.request, a, st, _("Show Last"),
                icon_name='application_form',
                title=_("Show the last record in a detail window")))
            buttons.append(' ')
            #~ s += ' ' + self.window_action_button(
                #~ ar.ah.actor.detail_action,after_show,_("Show Last"))
            #~ s += ' ' + self.href_to_request(ar,"[%s]" % unicode(_("Show All")))
            buttons.append(self.href_to_request(
                None, ar,
                _("Show All"),
                icon_name='application_view_list',
                title=_("Show all records in a table window")))
        #~ return '<p>%s</p>' % s
        return E.p(*buttons)

    def pk2url(self, ar, pk, **kw):
        return None

    def get_home_url(self, *args, **kw):
        return settings.SITE.kernel.default_ui.build_plain_url(*args, **kw)

    def instance_handler(self, ar, obj):
        "Overridden by :mod:`lino.modlib.extjs.ext_renderer`"
        return None

    def obj2html(self, ar, obj, text=None, **kwargs):
        """Return a html representation of a pointer to the given database
        object."""
        if text is None:
            text = (force_text(obj),)
        elif isinstance(text, basestring) or E.iselement(text):
            text = (text,)
        url = self.instance_handler(ar, obj)
        if url is None:
            return E.em(*text)
        return E.a(*text, href=url, **kwargs)

    def quick_upload_buttons(self, rr):
        return '[?!]'

    def create_layout_element(self, *args, **kw):
        return create_layout_element(*args, **kw)

    def create_layout_panel(self, *args, **kw):
        return create_layout_panel(*args, **kw)

    # def insert_button(self, ar, text, known_values={}, **options):
    #     return '[?!]'

    def ar2button(self, ar, obj=None, label=None, title=None, **kw):
        ba = ar.bound_action
        # label = label or ba.action.label
        label = label or ba.get_button_label()
        status = ar.get_status()
        js = self.ar2js(ar, obj, **status)
        uri = self.js2url(js)
        return self.href_button_action(
            ba, uri, label, title or ba.action.help_text, **kw)

    def row_action_button(
            self, obj, ar, ba, label=None, title=None, request_kwargs={},
            **kw):
        """
        Return a HTML fragment that displays a button-like link
        which runs the bound action `ba` when clicked.
        """
        label = label or ba.action.label
        js = self.action_call_on_instance(obj, ar, ba, request_kwargs)
        uri = self.js2url(js)
        return self.href_button_action(
            ba, uri, label, title or ba.action.help_text, **kw)

    def row_action_button_ar(
            self, obj, ar, label=None, title=None, request_kwargs={},
            **kw):
        """
        Return a HTML fragment that displays a button-like link
        which runs the action request `ar` when clicked.
        """
        ba = ar.bound_action
        label = label or ba.action.label
        js = self.action_call_on_instance(obj, ar, ba)
        uri = self.js2url(js)
        return self.href_button_action(
            ba, uri, label, title or ba.action.help_text, **kw)

    def window_action_button(
            self, request, ba,
            after_show={}, label=None, title=None, **kw):
        """
        Return a HTML chunk for a button that will execute this action.
        """
        label = str(label or ba.get_button_label())
        url = self.js2url(self.action_call(request, ba, after_show))
        #~ logger.info('20121002 window_action_button %s %r',a,unicode(label))
        return self.href_button_action(ba, url, label,
                                       title or ba.action.help_text, **kw)

    def action_button(self, obj, ar, ba, label=None, **kw):
        if not label:
            label = ba.action.label
        return "[%s]" % label

    def show_story(self, ar, story, stripped=True, **kwargs):
        """Render the given story as an HTML element. Ignore `stripped`
        because it makes no sense in HTML.

        """
        from lino.core.actors import Actor
        from lino.core.tables import TableRequest
        elems = []
        for item in story:
            if E.iselement(item):
                elems.append(item)
            elif isinstance(item, type) and issubclass(item, Actor):
                ar = item.default_action.request(parent=ar)
                elems.append(self.table2story(ar, **kwargs))
            elif isinstance(item, TableRequest):
                assert item.renderer is not None
                elems.append(self.table2story(item, **kwargs))
            elif isiterable(item):
                elems.append(self.show_story(ar, item, **kwargs))
                # for i in self.show_story(item, *args, **kwargs):
                #     yield i
            else:
                raise Exception("Cannot handle %r" % item)
        return E.div(*elems)

    def obj2str(self, ar, obj, text=None, **kwargs):
        return E.tostring(self.obj2html(ar, obj, text, **kwargs))

    def show_menu(self, ar, mnu, level=1):
        """
        Render the given menu as an HTML element.
        Used for writing test cases.
        """
        if not isinstance(mnu, Menu):
            assert isinstance(mnu, MenuItem)
            if mnu.bound_action:
                sr = mnu.bound_action.actor.request(
                    action=mnu.bound_action,
                    user=ar.user, subst_user=ar.subst_user,
                    requesting_panel=ar.requesting_panel,
                    renderer=self, **mnu.params)

                url = sr.get_request_url()
            else:
                url = mnu.href
            assert mnu.label is not None
            if url is None:
                return E.p()  # spacer
            return E.li(E.a(mnu.label, href=url, tabindex="-1"))

        items = [self.show_menu(ar, mi, level + 1) for mi in mnu.items]
        #~ print 20120901, items
        if level == 1:
            return E.ul(*items, class_='nav navbar-nav')
        if mnu.label is None:
            raise Exception("%s has no label" % mnu)
        if level == 2:
            cl = 'dropdown'
            menu_title = E.a(
                str(mnu.label), E.b(' ', class_="caret"), href="#",
                class_='dropdown-toggle', data_toggle="dropdown")
        elif level == 3:
            menu_title = E.a(str(mnu.label), href="#")
            cl = 'dropdown-submenu'
        else:
            raise Exception("Menu with more than three levels")
        return E.li(
            menu_title,
            E.ul(*items, class_='dropdown-menu'),
            class_=cl)


class TextRenderer(HtmlRenderer):
    """The renderer used when rendering to .rst files and console output.

    """

    user = None

    def __init__(self, *args, **kw):
        HtmlRenderer.__init__(self,  *args, **kw)
        self.user = None

    def get_request_url(self, ar, *args, **kw):
        return None
       
    def menu2rst(self, ar, mnu, level=1):
        """Used by :meth:`show_menu`."""

        if not isinstance(mnu, Menu):
            return str(mnu.label)

        has_submenus = False
        for i in mnu.items:
            if isinstance(i, Menu):
                has_submenus = True
        items = [self.menu2rst(ar, mi, level + 1) for mi in mnu.items]
        if has_submenus:
            s = rstgen.ul(items).strip() + '\n'
            if mnu.label is not None:
                s = str(mnu.label) + ' :\n\n' + s
        else:
            s = ', '.join(items)
            if mnu.label is not None:
                s = str(mnu.label) + ' : ' + s
        return s

    def show_menu(self, ar, mnu, stripped=True, level=1):
        """
        Render the given menu as a reStructuredText
        formatted bullet list.
        Called from :meth:`lino.core.requests.BaseRequest.show_menu`.

        :stripped: remove lots of blanklines which are necessary for
                   reStructuredText but disturbing in a doctest
                   snippet.

        """
        s = self.menu2rst(ar, mnu, level)
        if stripped:
            for ln in s.splitlines():
                if ln.strip():
                    print(ln)
        else:
            print(s)

    def show_table(self, *args, **kwargs):
        print(self.table2story(*args, **kwargs))

    def table2story(self, ar, column_names=None, header_level=None,
                    nosummary=False, stripped=True, **kwargs):
        """Render the given table request as reStructuredText to stdout.
        See :meth:`ar.show <lino.core.request.BaseRequest.show>`.
        """

        if ar.actor.master is not None and not nosummary:
            if ar.actor.slave_grid_format == 'summary':
                s = E.to_rst(
                    ar.actor.get_slave_summary(ar.master_instance, ar),
                    stripped=stripped)
                if stripped:
                    s = s.strip()
                return s

        fields, headers, widths = ar.get_field_info(column_names)

        sums = [fld.zero for fld in fields]
        rows = []
        recno = 0
        for row in ar.sliced_data_iterator:
            recno += 1
            rows.append([x for x in ar.row2text(fields, row, sums)])
        if len(rows) == 0:
            s = str(ar.no_data_text)
            if not stripped:
                s = "\n" + s + "\n"
            return s

        if not ar.actor.hide_sums:
            has_sum = False
            for i in sums:
                if i:
                    #~ print '20120914 zero?', repr(i)
                    has_sum = True
                    break
            if has_sum:
                rows.append([x for x in ar.sums2html(fields, sums)])

        t = RstTable(headers, **kwargs)
        s = t.to_rst(rows)
        if header_level is not None:
            h = rstgen.header(header_level, ar.get_title())
            if stripped:
                h = h.strip()
            s = h + "\n" + s
            # s = E.tostring(E.h2(ar.get_title())) + s
        return s

    def show_story(self, ar, story, stripped=True, **kwargs):
        """Render the given story as reStructuredText to stdout."""
        from lino.core.actors import Actor
        from lino.core.requests import ActionRequest

        for item in story:
            if E.iselement(item):
                print(E.to_rst(item, stripped))
            elif isinstance(item, type) and issubclass(item, Actor):
                ar = item.default_action.request(parent=ar)
                self.show_table(ar, stripped=stripped, **kwargs)
            elif isinstance(item, ActionRequest):
                self.show_table(item, stripped=stripped, **kwargs)
                # print(item.table2rst(*args, **kwargs))
            elif isiterable(item):
                self.show_story(ar, item, stripped, **kwargs)
                # for i in self.show_story(ar, item, *args, **kwargs):
                #     print(i)
            else:
                raise Exception("Cannot handle %r" % item)

    def obj2str(self, ar, obj, text=None, **kwargs):
        """Used by :meth:`lino.core.requests.BaseRequest.obj2str`.
        """
        if text is None:
            text = force_text(obj)
        # return "**{0}**".format(text)
        return settings.SITE.obj2text_template.format(text)

<|MERGE_RESOLUTION|>--- conflicted
+++ resolved
@@ -32,13 +32,9 @@
 from lino.core.menus import Menu, MenuItem
 # from lino.utils.xmlgen.html import _html2rst as html2rst
 # from lino.utils.xmlgen.html import html2rst
-<<<<<<< HEAD
-from lino.core.widgets import WidgetFactory
+from lino.modlib.extjs.elems import create_layout_panel, create_layout_element
+
 from .plugin import Plugin
-=======
-from lino.modlib.extjs.elems import create_layout_panel, create_layout_element
->>>>>>> f802dc03
-
 # from . import elems
 
 if False:
@@ -88,7 +84,6 @@
         if not isinstance(plugin, Plugin):
             raise Exception("{} is not a Plugin".format(plugin))
         self.plugin = plugin
-        self.widgets = WidgetFactory()
 
     def ar2js(self, ar, obj, **status):
         """Return the Javascript code which would run this `ar` on the
