# -*- coding: UTF-8 -*-
# Copyright 2009-2017 Luc Saffre
# License: BSD (see file COPYING for details)

"""Views for `lino.modlib.bootstrap3`.

"""
from __future__ import division
from past.utils import old_div

import logging
logger = logging.getLogger(__name__)

from django import http
from django.conf import settings
from django.views.generic import View
from django.core import exceptions
from django.utils.translation import ugettext as _
from django.utils.translation import get_language
# from django.contrib import auth
from lino.core import auth

from lino.core.gfks import ContentType

# from lino.api import dd
from lino.core import constants
# from lino.core import auth
from lino.core.requests import BaseRequest
from lino.core.tablerequest import TableRequest
import json

from lino.core.views import requested_actor, action_request
from lino.core.views import json_response, json_response_kw

from lino.core.views import action_request
from lino.core.utils import navinfo
from etgen.html import E, tostring
from etgen import html as xghtml

from lino.api import rt
import re


from lino.core.elems import ComboFieldElement

def find(itter, target, key=None):
    """Returns the index of an element in a callable which can be use a key function"""
    assert key == None or callable(key), "key shold be a function that takes the itter's item " \
                                         "and returns that wanted matched item"
    for i,x in enumerate(itter):
        if key:
            x = key(x)
        if x == target:
            return i
    else:
        return -1


# Taken from lino.modlib.extjs.views
NOT_FOUND = "%s has no row with primary key %r"
def elem2rec_empty(ar, ah, elem, **rec):
    """
    Returns a dict of this record, designed for usage by an EmptyTable.
    """
    #~ rec.update(data=rh.store.row2dict(ar,elem))
    rec.update(data=elem._data)
    #~ rec = elem2rec1(ar,ah,elem)
    #~ rec.update(title=_("Insert into %s...") % ar.get_title())
    rec.update(title=ar.get_action_title())
    rec.update(id=-99998)
    #~ rec.update(id=elem.pk) or -99999)
    if ar.actor.parameters:
        rec.update(
            param_values=ar.actor.params_layout.params_store.pv2dict(
                ar, ar.param_values))
    return rec


class ApiElement(View):

    def get(self, request, app_label=None, actor=None, pk=None):
        ui = settings.SITE.kernel
        rpt = requested_actor(app_label, actor)

        action_name = request.GET.get(constants.URL_PARAM_ACTION_NAME,
                                      rpt.default_elem_action_name)
        ba = rpt.get_url_action(action_name)
        if ba is None:
            raise http.Http404("%s has no action %r" % (rpt, action_name))

        if pk and pk != '-99999' and pk != '-99998':
            # ~ ar = ba.request(request=request,selected_pks=[pk])
            # ~ print 20131004, ba.actor
            # Use url selected rows as selected PKs if defined, otherwise use the PK defined in the url path
            sr = request.GET.getlist(constants.URL_PARAM_SELECTED)
            if not sr:
                sr = [pk]
            ar = ba.request(request=request, selected_pks=sr)
            elem = ar.selected_rows[0]
        else:
            ar = ba.request(request=request)
            elem = None

        ar.renderer = ui.default_renderer
        ah = ar.ah

        fmt = request.GET.get(
            constants.URL_PARAM_FORMAT, ba.action.default_format)

        if ba.action.opens_a_window:

            if fmt == constants.URL_FORMAT_JSON:
                if pk == '-99999':
                    elem = ar.create_instance()
                    datarec = ar.elem2rec_insert(ah, elem)
                elif pk == '-99998':
                    elem = ar.create_instance()
                    datarec = elem2rec_empty(ar, ah, elem)
                elif elem is None:
                    datarec = dict(
                        success=False, message=NOT_FOUND % (rpt, pk))
                else:
                    datarec = ar.elem2rec_detailed(elem)
                return json_response(datarec)

            after_show = ar.get_status(record_id=pk)
            tab = request.GET.get(constants.URL_PARAM_TAB, None)
            if tab is not None:
                tab = int(tab)
                after_show.update(active_tab=tab)

            return http.HttpResponse(
                ui.extjs_renderer.html_page(
                    request, ba.action.label,
                    on_ready=ui.extjs_renderer.action_call(
                        request, ba, after_show)))

        if isinstance(ba.action, actions.RedirectAction):
            target = ba.action.get_target_url(elem)
            if target is None:
                raise http.Http404("%s failed for %r" % (ba, elem))
            return http.HttpResponseRedirect(target)

        if pk == '-99998':
            assert elem is None
            elem = ar.create_instance()
            ar.selected_rows = [elem]
        elif elem is None:
            raise http.Http404(NOT_FOUND % (rpt, pk))
        return settings.SITE.kernel.run_action(ar)

    def post(self, request, app_label=None, actor=None, pk=None):
        ar = action_request(
            app_label, actor, request, request.POST, True,
            renderer=settings.SITE.kernel.extjs_renderer)
        if pk == '-99998':
            elem = ar.create_instance()
            ar.selected_rows = [elem]
        else:
            ar.set_selected_pks(pk)
        return settings.SITE.kernel.run_action(ar)

    def put(self, request, app_label=None, actor=None, pk=None):
        data = http.QueryDict(request.body)  # raw_post_data before Django 1.4
        # logger.info("20150130 %s", data)
        ar = action_request(
            app_label, actor, request, data, False,
            renderer=settings.SITE.kernel.extjs_renderer)
        ar.set_selected_pks(pk)
        return settings.SITE.kernel.run_action(ar)

    def delete(self, request, app_label=None, actor=None, pk=None):
        data = http.QueryDict(request.body)
        ar = action_request(
            app_label, actor, request, data, False,
            renderer=settings.SITE.kernel.extjs_renderer)
        ar.set_selected_pks(pk)
        return settings.SITE.kernel.run_action(ar)

    def old_delete(self, request, app_label=None, actor=None, pk=None):
        rpt = requested_actor(app_label, actor)
        ar = rpt.request(request=request)
        ar.set_selected_pks(pk)
        elem = ar.selected_rows[0]
        return delete_element(ar, elem)


class ApiList(View):


    def post(self, request, app_label=None, actor=None):
        ar = action_request(app_label, actor, request, request.POST, True)
        ar.renderer = settings.SITE.kernel.extjs_renderer
        return settings.SITE.kernel.run_action(ar)

    def get(self, request, app_label=None, actor=None):
        ar = action_request(app_label, actor, request, request.GET, True)
        # Add this hack to support the 'sort' param which is different in Extjs6.
        if ar.order_by and ar.order_by[0]:
            _sort = ast.literal_eval(ar.order_by[0])
            sort = _sort[0]['property']
            if _sort[0]['direction'] and _sort[0]['direction'] == 'DESC':
                sort = '-' + sort
            ar.order_by = [str(sort)]
        ar.renderer = settings.SITE.kernel.default_renderer
        rh = ar.ah

        fmt = request.GET.get(
            constants.URL_PARAM_FORMAT,
            ar.bound_action.action.default_format)

        if fmt == constants.URL_FORMAT_JSON:
            rows = [rh.store.row2list(ar, row)
                    for row in ar.sliced_data_iterator]
            total_count = ar.get_total_count()
            for row in ar.create_phantom_rows():
                if ar.limit is None or len(rows) + 1 < ar.limit or ar.limit == total_count + 1:
                    d = rh.store.row2list(ar, row)
                    rows.append(d)
                total_count += 1
            # assert len(rows) <= ar.limit
            kw = dict(count=total_count,
                      rows=rows,
                      success=True,
                      no_data_text=ar.no_data_text,
                      title=str(ar.get_title()))
            if ar.actor.parameters:
                kw.update(
                    param_values=ar.actor.params_layout.params_store.pv2dict(
                        ar, ar.param_values))
            return json_response(kw)

        if fmt == constants.URL_FORMAT_HTML:
            after_show = ar.get_status()

            sp = request.GET.get(
                constants.URL_PARAM_SHOW_PARAMS_PANEL, None)
            if sp is not None:
                # ~ after_show.update(show_params_panel=sp)
                after_show.update(
                    show_params_panel=constants.parse_boolean(sp))

            # if isinstance(ar.bound_action.action, actions.ShowInsert):
            #     elem = ar.create_instance()
            #     rec = ar.elem2rec_insert(rh, elem)
            #     after_show.update(data_record=rec)

            kw = dict(on_ready=
            ar.renderer.action_call(
                ar.request,
                ar.bound_action, after_show))
            # ~ print '20110714 on_ready', params
            kw.update(title=ar.get_title())
            return http.HttpResponse(ar.renderer.html_page(request, **kw))

        if fmt == 'csv':
            # ~ response = HttpResponse(mimetype='text/csv')
            charset = settings.SITE.csv_params.get('encoding', 'utf-8')
            response = http.HttpResponse(
                content_type='text/csv;charset="%s"' % charset)
            if False:
                response['Content-Disposition'] = \
                    'attachment; filename="%s.csv"' % ar.actor
            else:
                # ~ response = HttpResponse(content_type='application/csv')
                response['Content-Disposition'] = \
                    'inline; filename="%s.csv"' % ar.actor

            # ~ response['Content-Disposition'] = 'attachment; filename=%s.csv' % ar.get_base_filename()
            w = ucsv.UnicodeWriter(response, **settings.SITE.csv_params)
            w.writerow(ar.ah.store.column_names())
            if True:  # 20130418 : also column headers, not only internal names
                column_names = None
                fields, headers, cellwidths = ar.get_field_info(column_names)
                w.writerow(headers)

            for row in ar.data_iterator:
                w.writerow([str(v) for v in rh.store.row2list(ar, row)])
            return response

        if fmt == constants.URL_FORMAT_PRINTER:
            if ar.get_total_count() > MAX_ROW_COUNT:
                raise Exception(_("List contains more than %d rows") %
                                MAX_ROW_COUNT)
            response = http.HttpResponse(
                content_type='text/html;charset="utf-8"')
            doc = xghtml.Document(force_text(ar.get_title()))
            doc.body.append(E.h1(doc.title))
            t = doc.add_table()
            # ~ settings.SITE.kernel.ar2html(ar,t,ar.data_iterator)
            ar.dump2html(t, ar.data_iterator)
            doc.write(response, encoding='utf-8')
            return response

        return settings.SITE.kernel.run_action(ar)

class Choices(View):
    pass

class Restful(View):

    """
    Used to collaborate with a restful Ext.data.Store.
    """

    def post(self, request, app_label=None, actor=None, pk=None):
        rpt = requested_actor(app_label, actor)
        ar = rpt.request(request=request)

        instance = ar.create_instance()
        # store uploaded files.
        # html forms cannot send files with PUT or GET, only with POST
        if ar.actor.handle_uploaded_files is not None:
            ar.actor.handle_uploaded_files(instance, request)

        data = request.POST.get('rows')
        data = json.loads(data)
        ar.form2obj_and_save(data, instance, True)

        # Ext.ensible needs list_fields, not detail_fields
        ar.set_response(
            rows=[ar.ah.store.row2dict(
                ar, instance, ar.ah.store.list_fields)])
        return json_response(ar.response)

    # def delete(self, request, app_label=None, actor=None, pk=None):
    #     rpt = requested_actor(app_label, actor)
    #     ar = rpt.request(request=request)
    #     ar.set_selected_pks(pk)
    #     return delete_element(ar, ar.selected_rows[0])

    def get(self, request, app_label=None, actor=None, pk=None):
        """
        Works, but is ugly to get list and detail
        """
        rpt = requested_actor(app_label, actor)


        action_name = request.GET.get(constants.URL_PARAM_ACTION_NAME,
                                      rpt.default_elem_action_name)
        fmt = request.GET.get(
            constants.URL_PARAM_FORMAT,constants.URL_FORMAT_JSON)
        sr = request.GET.getlist(constants.URL_PARAM_SELECTED)
        if not sr:
            sr = [pk]
        ar = rpt.request(request=request, selected_pks=sr)
        if pk is None:
            rh = ar.ah
            rows = [
                rh.store.row2dict(ar, row, rh.store.all_fields)
                for row in ar.sliced_data_iterator]
            kw = dict(count=ar.get_total_count(), rows=rows)
            kw.update(title=str(ar.get_title()))
            return json_response(kw)

        else: #action_name=="detail": #ba.action.opens_a_window:

            ba = rpt.get_url_action(action_name)
            ah = ar.ah
            ar = ba.request(request=request, selected_pks=sr)
            elem = ar.selected_rows[0]
            if fmt == constants.URL_FORMAT_JSON:
                if pk == '-99999':
                    elem = ar.create_instance()
                    datarec = ar.elem2rec_insert(ah, elem)
                elif pk == '-99998':
                    elem = ar.create_instance()
                    datarec = elem2rec_empty(ar, ah, elem)
                elif elem is None:
                    datarec = dict(
                        success=False, message=NOT_FOUND % (rpt, pk))
                else:
                    datarec = ar.elem2rec_detailed(elem)
                return json_response(datarec)


    def put(self, request, app_label=None, actor=None, pk=None):
        rpt = requested_actor(app_label, actor)
        ar = rpt.request(request=request)
        ar.set_selected_pks(pk)
        elem = ar.selected_rows[0]
        rh = ar.ah

        data = http.QueryDict(request.body).get('rows')
        data = json.loads(data)
        a = rpt.get_url_action(rpt.default_list_action_name)
        ar = rpt.request(request=request, action=a)
        ar.renderer = settings.SITE.kernel.extjs_renderer
        ar.form2obj_and_save(data, elem, False)
        # Ext.ensible needs list_fields, not detail_fields
        ar.set_response(
            rows=[rh.store.row2dict(ar, elem, rh.store.list_fields)])
        return json_response(ar.response)


def http_response(ar, tplname, context):
    "Deserves a docstring"
    u = ar.get_user()
    lang = get_language()
    k = (u.user_type, lang)
<<<<<<< HEAD
=======
    menu = MENUS.get(k, None)
    if menu is None:
        menu = settings.SITE.get_site_menu(None, u.user_type)
        ui5 = settings.SITE.plugins.openui5
        if False:  # 20150803 home button now in base.html
            assert ui5.renderer is not None
            url = ui5.build_plain_url()
            menu.add_url_button(url, label=_("Home"))
        e = ui5.renderer.show_menu(ar, menu)
        menu = tostring(e)
        MENUS[k] = menu
    context.update(menu=menu)
>>>>>>> 3da6a7d5
    context = ar.get_printable_context(**context)
    context['ar'] = ar
    context['memo'] = ar.parse_memo  # MEMO_PARSER.parse
    env = settings.SITE.plugins.jinja.renderer.jinja_env
    template = env.get_template(tplname)

    response = http.HttpResponse(
        template.render(**context),
        content_type='text/html;charset="utf-8"')

    return response


def XML_response(ar, tplname, context):
    """
    Respone used for rendering XML views in openui5.
    Includes some helper functions for rendering.
    """
    # u = ar.get_user()
    # lang = get_language()
    # k = (u.user_type, lang)
<<<<<<< HEAD
=======
    # menu = MENUS.get(k, None)
    # if menu is None:
    #     menu = settings.SITE.get_site_menu(None, u.user_type)
    #     ui5 = settings.SITE.plugins.openui5
    #     if False:  # 20150803 home button now in base.html
    #         assert ui5.renderer is not None
    #         url = ui5.build_plain_url()
    #         menu.add_url_button(url, label=_("Home"))
    #     e = ui5.renderer.show_menu(ar, menu)
    #     menu = tostring(e)
    #     MENUS[k] = menu
    # context.update(menu=menu)
>>>>>>> 3da6a7d5
    context = ar.get_printable_context(**context)
    # context['ar'] = ar
    # context['memo'] = ar.parse_memo  # MEMO_PARSER.parse
    env = settings.SITE.plugins.jinja.renderer.jinja_env
    template = env.get_template(tplname)

    def bind(*args):
        """Helper function to wrap a string in {}s"""
        args = [str(a) for a in args]
        return "{" + "".join(args) + "}"

    context.update(bind=bind)

    def p(*args):
        """Debugger helper; prints out all args put into the filter but doesn't include them in the template.
        usage: {{debug | p}}
        """
        # print(args)
        return ""

    env.filters.update(p=p)

    response = http.HttpResponse(
        template.render(**context),
        content_type='text/html;charset="utf-8"')

    return response


<<<<<<< HEAD
=======
def buttons2pager(buttons, title=None):
    items = []
    if title:
        items.append(E.li(E.span(title)))
    for symbol, label, url in buttons:
        if url is None:
            items.append(E.li(E.span(symbol), **{'class':"disabled"}))
        else:
            items.append(E.li(E.a(symbol, href=url)))
    # Bootstrap version 2.x
    # return E.div(E.ul(*items), class_='pagination')
    return E.ul(*items, **{'class':'pagination pagination-sm'})


def table2html(ar, as_main=True):
    """Represent the given table request as an HTML table.

    `ar` is the request to be rendered, an instance of
    :class:`lino.core.tablerequest.TableRequest`.

    The returned HTML enclosed in a ``<div>`` tag and generated using
    :mod:`etgen.html`.

    If `as_main` is True, include additional elements such as a paging
    toolbar. (This argument is currently being ignored.)

    """
    # as_main = True
    t = xghtml.Table()
    t.set('class', "table table-striped table-hover")
    if ar.limit is None:
        ar.limit = PLAIN_PAGE_LENGTH
    pglen = ar.limit
    if ar.offset is None:
        page = 1
    else:
        """
        (assuming pglen is 5)
        offset page
        0      1
        5      2
        """
        page = int(old_div(ar.offset, pglen)) + 1

    ar.dump2html(t, ar.sliced_data_iterator)
    if not as_main:
        url = ar.get_request_url()  # open in own window
        return E.div(
            E.div(
                E.div(
                    E.a(
                        E.span(**{'class':"glyphicon glyphicon-folder-open"}),
                        href=url, style="margin-left: 4px;",
                        **{'class':"btn btn-default pull-right"}),
                    E.h5(ar.get_title(), style="display: inline-block;"), **{'class':"panel-title"}),
                      **{'class':"panel-heading"}),
                t.as_element(),
            style="display: inline-block;",
            **{'class':"panel panel-default"})

    buttons = []
    kw = dict()
    kw = {}
    if pglen != PLAIN_PAGE_LENGTH:
        kw[constants.URL_PARAM_LIMIT] = pglen

    if page > 1:
        kw[constants.URL_PARAM_START] = pglen * (page - 2)
        prev_url = ar.get_request_url(**kw)
        kw[constants.URL_PARAM_START] = 0
        first_url = ar.get_request_url(**kw)
    else:
        prev_url = None
        first_url = None
    buttons.append(('<<', _("First page"), first_url))
    buttons.append(('<', _("Previous page"), prev_url))

    next_start = pglen * page
    if next_start < ar.get_total_count():
        kw[constants.URL_PARAM_START] = next_start
        next_url = ar.get_request_url(**kw)
        last_page = int(old_div((ar.get_total_count() - 1), pglen))
        kw[constants.URL_PARAM_START] = pglen * last_page
        last_url = ar.get_request_url(**kw)
    else:
        next_url = None
        last_url = None
    buttons.append(('>', _("Next page"), next_url))
    buttons.append(('>>', _("Last page"), last_url))

    return E.div(buttons2pager(buttons), t.as_element())


>>>>>>> 3da6a7d5
def layout2html(ar, elem):

    wl = ar.bound_action.get_window_layout()
    #~ print 20120901, wl.main
    lh = wl.get_layout_handle(settings.SITE.kernel.default_ui)

    items = list(lh.main.as_plain_html(ar, elem))
    # if navigator:
    #     items.insert(0, navigator)
    #~ print tostring(E.div())
    #~ if len(items) == 0: return ""
    return E.form(*items)


class Tickets(View):
    """
    Was a static View for Tickets,
    IS currently main app entry point,
    """
    def get(self, request, app_label="tickets", actor="AllTickets"):
        ar = action_request(app_label, actor, request, request.GET, True)
        ar.renderer = settings.SITE.plugins.openui5.renderer

        # ui = settings.SITE.plugins.openui5
        # main = settings.SITE.get_main_html(ar.request, extjs=ui)
        # main = ui.renderer.html_text(main)
        # print(main)
        context = dict(
            title=ar.get_title(),
            heading=ar.get_title(),
            # main=main,
        )

        context.update(ar=ar)

        context = ar.get_printable_context(**context)
        env = settings.SITE.plugins.jinja.renderer.jinja_env
        template = env.get_template("openui5/tickets_ui5.html")

        return http.HttpResponse(
            template.render(**context),
            content_type='text/html;charset="utf-8"')

class MainHtml(View):
    def get(self, request, *args, **kw):
        """Returns a json struct for the main user dashboard."""
        #~ logger.info("20130719 MainHtml")
        settings.SITE.startup()
        #~ raise Exception("20131023")
        ar = BaseRequest(request)
        html = settings.SITE.get_main_html(
            request, extjs=settings.SITE.plugins.openui5)
        html = settings.SITE.plugins.openui5.renderer.html_text(html)
        ar.success(html=html)
        return json_response(ar.response, ar.content_type)

class Connector(View):
    """
    Static View for Tickets,
    Uses a template for generating the XML views  rather then layouts
    """
    def get(self, request, name=None):
        # ar = action_request(None, None, request, request.GET, True)
        ar = BaseRequest(
            # user=user,
            request=request,
            renderer=settings.SITE.plugins.openui5.renderer)
        u = ar.get_user()

        context = dict(
            menu=settings.SITE.get_site_menu(None, u.user_type)
        )

        print(u)
        # print name
        if name.startswith("view/"):
            tplname = "openui5/" + name

        elif name.startswith("dialog/SignInActionFormPanel"):
            tplname = "openui5/fragment/SignInActionFormPanel.fragment.xml"

        elif name.startswith("menu/user/user.fragment.xml"):
            tplname = "openui5/fragment/UserMenu.fragment.xml"

        elif name.startswith("menu/"):
            tplname = "openui5/fragment/Menu.fragment.xml"
            sel_menu = name.split("/",1)[1].split('.',1)[0]
            # [05/Feb/2018 09:32:25] "GET /ui/menu/mailbox.fragment.xml HTTP/1.1" 200 325
            for i in context['menu'].items:
                if i.name == sel_menu:
                    context.update(dict(
                        opened_menu=i
                    ))
                    break
            else:
                raise Exception("No Menu with name %s"%sel_menu)
        elif name.startswith("grid/") or name.startswith("slavetable/"): # Table/grid view
            # todo Get table data
            # "grid/tickets/AllTickets.view.xml"
            # or
            # "slavetable/tickets/AllTickets.view.xml
            app_label, actor = re.match(r"(?:grid|slavetable)\/(.+)\/(.+).view.xml$", name).groups()
            ar = action_request(app_label, actor, request, request.GET, True)
            actor = rt.models.resolve(app_label + "." + actor)
            store = ar.ah.store
            columns = actor.get_handle().get_columns()
            store.list_fields
            # todo match columns's field.name with store.list_fields storefield's index.
            index_mod = 0
            for c in columns:
                c.fields_index = find(store.list_fields, c.field.name,
                                      key=lambda f: f.name) + index_mod
                if isinstance(c, ComboFieldElement):
                    # Skip the data value for multi value columns, such as choices and FK fields.
                    # use c.fields_index -1 for data value
                    index_mod += 1
            # print(ar.ah.store.pk_index) # indexk of PK in detail row data

            if settings.SITE.is_installed('contenttypes'):
                # Used in slave tables of gfks relations
                m = getattr(store.pk, 'model', None)
                # e.g. pk may be the VALUE_FIELD of a choicelist which
                # has no model
                if m is not None:
                    ct = ContentType.objects.get_for_model(m).pk
                    context.update(content_type=ct)

            context.update({
                "actor": actor,
                "columns": columns,
                "actions": actor.get_actions(),
                "title": actor.label,
                "pk_index": store.pk_index,
                "is_slave": name.startswith("slavetable/")
            })
            if name.startswith("slavetable/"):
                tplname = "openui5/view/slaveTable.view.xml"
            else:
                tplname = "openui5/view/table.view.xml" # Change to "grid" to match action?

            # ar = action_request(app_label, actor, request, request.GET, True)
            # add to context

        elif name.startswith("detail"):  # Detail view
            # "detail/tickets/AllTickets.view.xml"
            app_label, actor = re.match(r"detail\/(.+)\/(.+).view.xml$", name).groups()
            actor = rt.models.resolve(app_label + "." + actor)
            # detail_action = actor.actions['detail']
            detail_action = actor.detail_action
            window_layout = detail_action.get_window_layout()
            layout_handle = window_layout.get_layout_handle(settings.SITE.plugins.openui5)
            layout_handle.main.elements # elems # Refactor into actor get method?
            context.update({
                "actor": actor,
                # "columns": actor.get_handle().get_columns(),
                "actions": actor.get_actions(),
                "title": actor.label, #
                # "main_elems": layout_handle.main.elements,
                "main": layout_handle.main,
                "layout_handle": layout_handle

            })
            tplname = "openui5/view/detail.view.xml"  # Change to "grid" to match action?
            # ar = action_request(app_label, actor, request, request.GET, True)
            # add to context

        else:
            raise Exception("Can't find a view for path: {}".format(name))

        return XML_response(ar, tplname, context)


<<<<<<< HEAD
=======
class List(View):
    """Render a list of records.

    """
    def get(self, request, app_label=None, actor=None):
        ar = action_request(app_label, actor, request, request.GET, True)
        ar.renderer = settings.SITE.plugins.bootstrap3.renderer

        context = dict(
            title=ar.get_title(),
            heading=ar.get_title(),
        )

        if isinstance(ar, TableRequest):
            context.update(main=table2html(ar))
        else:
            context.update(main=layout2html(ar, None))

        context.update(ar=ar)
        return http_response(ar, ar.actor.list_html_template, context)


class Element(View):
    """Render a single record.

    """
    def get(self, request, app_label=None, actor=None, pk=None):
        # print(request, app_label, actor, pk)
        ar = action_request(app_label, actor, request, request.GET, False)
        ar.renderer = settings.SITE.plugins.bootstrap3.renderer

        navigator = None
        if pk and pk != '-99999' and pk != '-99998':
            elem = ar.get_row_by_pk(pk)
            if elem is None:
                raise http.Http404("%s has no row with primary key %r" %
                                   (ar.actor, pk))
                #~ raise Exception("20120327 %s.get_row_by_pk(%r)" % (rpt,pk))
            if ar.actor.show_detail_navigator:

                ni = navinfo(ar.data_iterator, elem)
                if ni:
                    # m = elem.__class__
                    buttons = []
                    #~ buttons.append( ('*',_("Home"), '/' ))

                    buttons.append(
                        ('<<', _("First page"), ar.pk2url(ni['first'])))
                    buttons.append(
                        ('<', _("Previous page"), ar.pk2url(ni['prev'])))
                    buttons.append(
                        ('>', _("Next page"), ar.pk2url(ni['next'])))
                    buttons.append(
                        ('>>', _("Last page"), ar.pk2url(ni['last'])))

                    navigator = buttons2pager(buttons)
                else:
                    navigator = E.p("No navinfo")
        else:
            elem = None


        # main = E.div(
        #     E.div(E.div(E.h5(ar.get_title(),
        #              style="display: inline-block;"),
        #         class_="panel-title"),
        #         class_="panel-heading"),
        #     E.div(layout2html(ar, elem),class_="panel-body"), # Content
        #     class_="panel panel-default",
        #     # style="display: inline-block;"
        # )


        main = layout2html(ar, elem)

        # The `method="html"` argument isn't available in Python 2.6,
        # only 2.7.  It is useful to avoid side effects in case of
        # empty elements: the default method (xml) writes an empty
        # E.div() as "<div/>" while in HTML5 it must be "<div></div>"
        # (and the ending / is ignored).

        #~ return tostring(main, method="html")
        #~ return tostring(main)
        # return main

        context = dict(
            title=ar.get_action_title(),
            obj=elem,
            form=main,
            navigator=navigator,
        )
        #~ template = web.jinja_env.get_template('detail.html')
        context.update(ar=ar)
        return http_response(ar, ar.actor.detail_html_template, context)
>>>>>>> 3da6a7d5

class Authenticate(View):
    def get(self, request, *args, **kw):
        action_name = request.GET.get(constants.URL_PARAM_ACTION_NAME)
        if action_name == 'logout':
            username = request.session.pop('username', None)
            auth.logout(request)
            # request.user = settings.SITE.user_model.get_anonymous_user()
            # request.session.pop('password', None)
            #~ username = request.session['username']
            #~ del request.session['password']
            target = '/'
            return http.HttpResponseRedirect(target)


            # ar = BaseRequest(request)
            # ar.success("User %r logged out." % username)
            # return ar.renderer.render_action_response(ar)
        raise http.Http404()

    def post(self, request, *args, **kw):
        username = request.POST.get('username')
        password = request.POST.get('password')
        user = auth.authenticate(
            request, username=username, password=password)
        auth.login(request, user, backend=u'lino.core.auth.backends.ModelBackend')
        target = '/'
        return http.HttpResponseRedirect(target)
        # ar = BaseRequest(request)
        # mw = auth.get_auth_middleware()
        # msg = mw.authenticate(username, password, request)
        # if msg:
        #     request.session.pop('username', None)
        #     ar.error(msg)
        # else:
        #     request.session['username'] = username
        #     # request.session['password'] = password
        #     # ar.user = request....
        #     ar.success(("Now logged in as %r" % username))
        #     # print "20150428 Now logged in as %r (%s)" % (username, user)
        # return ar.renderer.render_action_response(ar)

# Todo repalce with Tickets
class Index(View):
    """
    Render the main page.
    """
    def get(self, request, *args, **kw):
        # raise Exception("20171122 {} {}".format(
        #     get_language(), settings.MIDDLEWARE_CLASSES))
        ui = settings.SITE.plugins.bootstrap3
        # print("20170607", request.user)
        # assert ui.renderer is not None
        ar = BaseRequest(
            # user=user,
            request=request,
            renderer=ui.renderer)
        return index_response(ar)


def index_response(ar):
    ui = settings.SITE.plugins.openui5

    main = settings.SITE.get_main_html(ar.request, extjs=ui)
    main = ui.renderer.html_text(main)
    context = dict(
        title=settings.SITE.title,
        main=main,
    )
    # if settings.SITE.user_model is None:
    #     user = auth.AnonymousUser.instance()
    # else:
    #     user = request.subst_user or request.user
    # context.update(ar=ar)
    return http_response(ar, 'bootstrap3/index.html', context)<|MERGE_RESOLUTION|>--- conflicted
+++ resolved
@@ -398,21 +398,6 @@
     u = ar.get_user()
     lang = get_language()
     k = (u.user_type, lang)
-<<<<<<< HEAD
-=======
-    menu = MENUS.get(k, None)
-    if menu is None:
-        menu = settings.SITE.get_site_menu(None, u.user_type)
-        ui5 = settings.SITE.plugins.openui5
-        if False:  # 20150803 home button now in base.html
-            assert ui5.renderer is not None
-            url = ui5.build_plain_url()
-            menu.add_url_button(url, label=_("Home"))
-        e = ui5.renderer.show_menu(ar, menu)
-        menu = tostring(e)
-        MENUS[k] = menu
-    context.update(menu=menu)
->>>>>>> 3da6a7d5
     context = ar.get_printable_context(**context)
     context['ar'] = ar
     context['memo'] = ar.parse_memo  # MEMO_PARSER.parse
@@ -434,21 +419,6 @@
     # u = ar.get_user()
     # lang = get_language()
     # k = (u.user_type, lang)
-<<<<<<< HEAD
-=======
-    # menu = MENUS.get(k, None)
-    # if menu is None:
-    #     menu = settings.SITE.get_site_menu(None, u.user_type)
-    #     ui5 = settings.SITE.plugins.openui5
-    #     if False:  # 20150803 home button now in base.html
-    #         assert ui5.renderer is not None
-    #         url = ui5.build_plain_url()
-    #         menu.add_url_button(url, label=_("Home"))
-    #     e = ui5.renderer.show_menu(ar, menu)
-    #     menu = tostring(e)
-    #     MENUS[k] = menu
-    # context.update(menu=menu)
->>>>>>> 3da6a7d5
     context = ar.get_printable_context(**context)
     # context['ar'] = ar
     # context['memo'] = ar.parse_memo  # MEMO_PARSER.parse
@@ -478,102 +448,6 @@
     return response
 
 
-<<<<<<< HEAD
-=======
-def buttons2pager(buttons, title=None):
-    items = []
-    if title:
-        items.append(E.li(E.span(title)))
-    for symbol, label, url in buttons:
-        if url is None:
-            items.append(E.li(E.span(symbol), **{'class':"disabled"}))
-        else:
-            items.append(E.li(E.a(symbol, href=url)))
-    # Bootstrap version 2.x
-    # return E.div(E.ul(*items), class_='pagination')
-    return E.ul(*items, **{'class':'pagination pagination-sm'})
-
-
-def table2html(ar, as_main=True):
-    """Represent the given table request as an HTML table.
-
-    `ar` is the request to be rendered, an instance of
-    :class:`lino.core.tablerequest.TableRequest`.
-
-    The returned HTML enclosed in a ``<div>`` tag and generated using
-    :mod:`etgen.html`.
-
-    If `as_main` is True, include additional elements such as a paging
-    toolbar. (This argument is currently being ignored.)
-
-    """
-    # as_main = True
-    t = xghtml.Table()
-    t.set('class', "table table-striped table-hover")
-    if ar.limit is None:
-        ar.limit = PLAIN_PAGE_LENGTH
-    pglen = ar.limit
-    if ar.offset is None:
-        page = 1
-    else:
-        """
-        (assuming pglen is 5)
-        offset page
-        0      1
-        5      2
-        """
-        page = int(old_div(ar.offset, pglen)) + 1
-
-    ar.dump2html(t, ar.sliced_data_iterator)
-    if not as_main:
-        url = ar.get_request_url()  # open in own window
-        return E.div(
-            E.div(
-                E.div(
-                    E.a(
-                        E.span(**{'class':"glyphicon glyphicon-folder-open"}),
-                        href=url, style="margin-left: 4px;",
-                        **{'class':"btn btn-default pull-right"}),
-                    E.h5(ar.get_title(), style="display: inline-block;"), **{'class':"panel-title"}),
-                      **{'class':"panel-heading"}),
-                t.as_element(),
-            style="display: inline-block;",
-            **{'class':"panel panel-default"})
-
-    buttons = []
-    kw = dict()
-    kw = {}
-    if pglen != PLAIN_PAGE_LENGTH:
-        kw[constants.URL_PARAM_LIMIT] = pglen
-
-    if page > 1:
-        kw[constants.URL_PARAM_START] = pglen * (page - 2)
-        prev_url = ar.get_request_url(**kw)
-        kw[constants.URL_PARAM_START] = 0
-        first_url = ar.get_request_url(**kw)
-    else:
-        prev_url = None
-        first_url = None
-    buttons.append(('<<', _("First page"), first_url))
-    buttons.append(('<', _("Previous page"), prev_url))
-
-    next_start = pglen * page
-    if next_start < ar.get_total_count():
-        kw[constants.URL_PARAM_START] = next_start
-        next_url = ar.get_request_url(**kw)
-        last_page = int(old_div((ar.get_total_count() - 1), pglen))
-        kw[constants.URL_PARAM_START] = pglen * last_page
-        last_url = ar.get_request_url(**kw)
-    else:
-        next_url = None
-        last_url = None
-    buttons.append(('>', _("Next page"), next_url))
-    buttons.append(('>>', _("Last page"), last_url))
-
-    return E.div(buttons2pager(buttons), t.as_element())
-
-
->>>>>>> 3da6a7d5
 def layout2html(ar, elem):
 
     wl = ar.bound_action.get_window_layout()
@@ -746,103 +620,6 @@
         return XML_response(ar, tplname, context)
 
 
-<<<<<<< HEAD
-=======
-class List(View):
-    """Render a list of records.
-
-    """
-    def get(self, request, app_label=None, actor=None):
-        ar = action_request(app_label, actor, request, request.GET, True)
-        ar.renderer = settings.SITE.plugins.bootstrap3.renderer
-
-        context = dict(
-            title=ar.get_title(),
-            heading=ar.get_title(),
-        )
-
-        if isinstance(ar, TableRequest):
-            context.update(main=table2html(ar))
-        else:
-            context.update(main=layout2html(ar, None))
-
-        context.update(ar=ar)
-        return http_response(ar, ar.actor.list_html_template, context)
-
-
-class Element(View):
-    """Render a single record.
-
-    """
-    def get(self, request, app_label=None, actor=None, pk=None):
-        # print(request, app_label, actor, pk)
-        ar = action_request(app_label, actor, request, request.GET, False)
-        ar.renderer = settings.SITE.plugins.bootstrap3.renderer
-
-        navigator = None
-        if pk and pk != '-99999' and pk != '-99998':
-            elem = ar.get_row_by_pk(pk)
-            if elem is None:
-                raise http.Http404("%s has no row with primary key %r" %
-                                   (ar.actor, pk))
-                #~ raise Exception("20120327 %s.get_row_by_pk(%r)" % (rpt,pk))
-            if ar.actor.show_detail_navigator:
-
-                ni = navinfo(ar.data_iterator, elem)
-                if ni:
-                    # m = elem.__class__
-                    buttons = []
-                    #~ buttons.append( ('*',_("Home"), '/' ))
-
-                    buttons.append(
-                        ('<<', _("First page"), ar.pk2url(ni['first'])))
-                    buttons.append(
-                        ('<', _("Previous page"), ar.pk2url(ni['prev'])))
-                    buttons.append(
-                        ('>', _("Next page"), ar.pk2url(ni['next'])))
-                    buttons.append(
-                        ('>>', _("Last page"), ar.pk2url(ni['last'])))
-
-                    navigator = buttons2pager(buttons)
-                else:
-                    navigator = E.p("No navinfo")
-        else:
-            elem = None
-
-
-        # main = E.div(
-        #     E.div(E.div(E.h5(ar.get_title(),
-        #              style="display: inline-block;"),
-        #         class_="panel-title"),
-        #         class_="panel-heading"),
-        #     E.div(layout2html(ar, elem),class_="panel-body"), # Content
-        #     class_="panel panel-default",
-        #     # style="display: inline-block;"
-        # )
-
-
-        main = layout2html(ar, elem)
-
-        # The `method="html"` argument isn't available in Python 2.6,
-        # only 2.7.  It is useful to avoid side effects in case of
-        # empty elements: the default method (xml) writes an empty
-        # E.div() as "<div/>" while in HTML5 it must be "<div></div>"
-        # (and the ending / is ignored).
-
-        #~ return tostring(main, method="html")
-        #~ return tostring(main)
-        # return main
-
-        context = dict(
-            title=ar.get_action_title(),
-            obj=elem,
-            form=main,
-            navigator=navigator,
-        )
-        #~ template = web.jinja_env.get_template('detail.html')
-        context.update(ar=ar)
-        return http_response(ar, ar.actor.detail_html_template, context)
->>>>>>> 3da6a7d5
 
 class Authenticate(View):
     def get(self, request, *args, **kw):
