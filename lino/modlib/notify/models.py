# -*- coding: UTF-8 -*-
# Copyright 2011-2017 Luc Saffre
# License: BSD (see file COPYING for details)

"""Database models for this plugin.

"""
from __future__ import unicode_literals
from builtins import str
from builtins import object
import json

from django.db import models
from django.conf import settings
from django.utils import timezone
from django.utils import translation

from lino.api import dd, rt, _
from lino.api import pgettext

#from lino.core.roles import SiteStaff
from lino.core.gfks import gfk2lookup
#from lino.core.requests import BaseRequest
from lino.core.site import html2text

from lino.mixins import Created, ObservedPeriod
from lino.modlib.gfks.mixins import Controllable
from lino.modlib.notify.consumers import PUBLIC_GROUP
from lino.modlib.users.mixins import UserAuthored, My
from lino.modlib.office.roles import OfficeStaff, OfficeUser
from lino.mixins.bleached import body_subject_to_elems

from lino.utils.format_date import fds
from lino.utils.xmlgen.html import E
from lino.utils import join_elems

from datetime import timedelta

from .choicelists import MessageTypes, MailModes

import logging
logger = logging.getLogger(__name__)

def groupname(s):
    """Remove any invalid characters from the given string so that it can
    be used as a Redis group name.

    "Group name must be a valid unicode string containing only
    alphanumerics, hyphens, or periods."

    """
    s = s.replace('@', '-')
    return s.encode('ascii', 'ignore')

class MarkAllSeen(dd.Action):
    select_rows = False
    http_method = 'POST'

    label = _("Mark all as seen")

    def run_from_ui(self, ar):
        qs = rt.models.notify.Message.objects.filter(
            user=ar.get_user(), seen__isnull=True)

        def ok(ar):
            for obj in qs:
                obj.seen = timezone.now()
                obj.save()
            ar.success(refresh_all=True)

        ar.confirm(
            ok,
            _("Mark {} notifications as seen.").format(qs.count()),
            _("Are you sure?"))


class MarkSeen(dd.Action):
    label = _("Mark as seen")
    show_in_bbar = False
    show_in_workflow = True
    button_text = "✓"  # u"\u2713"

    # button_text = u"\u2611"  # BALLOT BOX WITH CHECK

    def get_action_permission(self, ar, obj, state):
        if obj.seen:
            return False
        return super(MarkSeen, self).get_action_permission(ar, obj, state)

    def run_from_ui(self, ar):
        for obj in ar.selected_rows:
            obj.seen = timezone.now()
            obj.save()
        ar.success(refresh_all=True)


class ClearSeen(dd.Action):
    """Mark this message as not yet seen."""
    label = _("Clear seen")
    show_in_bbar = False
    show_in_workflow = True

    # button_text = u"\u2610"  # BALLOT BOX

    def get_action_permission(self, ar, obj, state):
        if not obj.seen:
            return False
        return super(ClearSeen, self).get_action_permission(ar, obj, state)

    def run_from_ui(self, ar):
        for obj in ar.selected_rows:
            obj.seen = None
            obj.save()
        ar.success(refresh_all=True)


@dd.python_2_unicode_compatible
class Message(UserAuthored, Controllable, Created):
    """A **Notification message** is a instant message sent by the
    application to a given user.

    Applications can either use it indirectly by sublassing
    :class:`ChangeObservable
    <lino.modlib.notify.mixins.ChangeObservable>` or by directly
    calling the class method :meth:`create_message` to create a new
    message.


    .. attribute:: subject
    .. attribute:: body
    .. attribute:: user

        The recipient.

    .. attribute:: owner
 
       The database object which controls this message. 

       This may be `None`, which means that the message has no
       controller. When a notification is controlled, then the
       recipient will receive only the first message for that object.
       Any following message is ignored until the recipient has
       "confirmed" the first message. Typical use case are the
       messages emitted by :class:`ChangeObservable`: you don't want
       to get 10 mails just because a colleague makes 10 small
       modifications when authoring the text field of a
       ChangeObservable object.

    .. attribute:: created
    .. attribute:: sent
    .. attribute:: seen

    """

    class Meta(object):
        app_label = 'notify'
        verbose_name = _("Notification message")
        verbose_name_plural = _("Notification messages")

    message_type = MessageTypes.field()
    seen = models.DateTimeField(_("seen"), null=True, editable=False)
    sent = models.DateTimeField(_("sent"), null=True, editable=False)
    body = dd.RichTextField(_("Body"), editable=False, format='html')
    mail_mode = MailModes.field(default=MailModes.often.as_callable)
    subject = models.CharField(
        _("Subject"), max_length=250, editable=False)

    def __str__(self):
        return "{} #{}".format(self.message_type, self.id)

        # return _("About {0}").format(self.owner)

    # return self.message
    # return _("Notify {0} about change on {1}").format(
    #     self.user, self.owner)

    @classmethod
    def emit_message(
            cls, ar, owner, message_type, msg_func, recipients):
        """Create one database object for every recipient.

        `recipients` is a list of `(user, mail_mode)` tuples. Items
        with duplicate or empty user are removed.

        `msg_func` is a callable expected to return a tuple (subject,
        body). It is called for each recipient (in the recipient's
        language).

        The changing user does not get notified about their own
        changes, except when working as another user.

        """
        # dd.logger.info("20160717 %s emit_messages()", self)
        # remove recipients without user:
        if ar is None:
            me = None
        else:
            me = ar.get_user()
        others = set()
        for user, mm in recipients:
            if user:
                if me is None or me.notify_myself or user != me:
                    others.add((user, mm))

        if len(others):
            # subject = "{} by {}".format(message_type, me)
            # dd.logger.info(
            #     "Notify %s users about %s", len(others), subject)
            for user, mm in others:
                if mm is None:
                    mm = MailModes.often
                with dd.translation.override(user.language):
                    subject_body = msg_func(user, mm)
                    if subject_body is not None:
                        subject, body = subject_body
                        cls.create_message(
                            user, owner, body=body,
                            subject=subject,
                            mail_mode=mm, message_type=message_type)

    @classmethod
    def create_message(cls, user, owner=None, **kwargs):
        """Create a message unless that user has already been notified
        about that object.

        """
        if owner is not None:
            fltkw = gfk2lookup(cls.owner, owner)
            qs = cls.objects.filter(
                user=user, seen__isnull=True, **fltkw)
            if qs.exists():
                return
        obj = cls(user=user, owner=owner, **kwargs)
        obj.full_clean()
        obj.save()
        if settings.SITE.use_websockets:
            obj.send_browser_message(user)

    # @dd.displayfield(_("Subject"))
    # def subject_more(self, ar):
    #     if ar is None:
    #         return ''
    #     elems = [self.subject]
    #     if self.body:
    #         elems.append(' ')
    #         # elems.append(ar.obj2html(self, _("(more)")))
    #         elems.append(E.raw(self.body))
    #     # print 20160908, elems
    #     return E.p(*elems)

    # @dd.displayfield(_("Overview"))
    # def overview(self, ar):
    #     if ar is None:
    #         return ''
    #     return self.get_overview(ar)

    # def get_overview(self, ar):
    #     """Return the content to be displayed in the :attr:`overview` field.
    #     On interactive rendererers (extjs, bootstrap3) the `obj` and
    #     `user` are clickable.

    #     This is also used from the :xfile:`notify/body.eml` template
    #     where they should just be surrounded by **double asterisks**
    #     so that Thunderbird displays them bold.

    #     """
    #     elems = body_subject_to_elems(ar, self.subject, self.body)
    #     return E.div(*elems)
    #     # context = dict(
    #     #     obj=ar.obj2str(self.owner),
    #     #     user=ar.obj2str(self.user))
    #     # return _(self.message).format(**context)
    #     # return E.p(
    #     #     ar.obj2html(self.owner), " ",
    #     #     _("was modified by {0}").format(self.user))

    def unused_send_individual_email(self):
        """"""
        if not self.user.email:
            # debug level because we don't want to see this message
            # every 10 seconds:
            dd.logger.debug("User %s has no email address", self.user)
            return
        # dd.logger.info("20151116 %s %s", ar.bound_action, ar.actor)
        # ar = ar.spawn_request(renderer=dd.plugins.bootstrap3.renderer)
        # sar = BaseRequest(
        #     # user=self.user, renderer=dd.plugins.bootstrap3.renderer)
        #     user=self.user, renderer=settings.SITE.kernel.text_renderer)
        # tpl = dd.plugins.notify.email_subject_template
        # subject = tpl.format(obj=self)
        if self.owner is None:
            subject = str(self)
        else:
            subject = pgettext("notification", "{} in {}").format(
                self.message_type, self.owner)
        subject = settings.EMAIL_SUBJECT_PREFIX + subject
        # template = rt.get_template('notify/body.eml')
        # context = dict(obj=self, E=E, rt=rt, ar=sar)
        # body = template.render(**context)

        template = rt.get_template('notify/individual.eml')
        context = dict(obj=self, E=E, rt=rt)
        body = template.render(**context)

        sender = settings.SERVER_EMAIL
        rt.send_email(subject, sender, body, [self.user.email])
        self.sent = timezone.now()
        self.save()

    # for testing, set show_in_workflow to True:
    # @dd.action(label=_("Send e-mail"),
    #            show_in_bbar=False, show_in_workflow=False,
    #            button_text="✉")  # u"\u2709"
    # def do_send_email(self, ar):
    #     self.send_individual_email()

    # @dd.action(label=_("Seen"),
    #            show_in_bbar=False, show_in_workflow=True,
    #            button_text="✓")  # u"\u2713"
    # def mark_seen(self, ar):
    #     self.seen = timezone.now()
    #     self.save()
    #     ar.success(refresh_all=True)

    mark_all_seen = MarkAllSeen()
    mark_seen = MarkSeen()
    clear_seen = ClearSeen()

    @classmethod
    def send_summary_emails(cls, mm):
        """Send summary emails for all pending notifications with the given
        mail_mode `mm`.

        """
        qs = cls.objects.filter(sent__isnull=True)
        qs = qs.exclude(user__email='')
        qs = qs.filter(mail_mode=mm).order_by('user')
        if qs.count() == 0:
            return
        from lino.core.renderer import MailRenderer
        ar = rt.login(renderer=MailRenderer())
        context = ar.get_printable_context()
        sender = settings.SERVER_EMAIL
        template = rt.get_template('notify/summary.eml')
        users = dict()
        for obj in qs:
            lst = users.setdefault(obj.user, [])
            lst.append(obj)
        dd.logger.debug(
            "Send out %s summaries for %d users.", mm, len(users))
        for user, messages in users.items():
            with translation.override(user.language):
                if len(messages) == 1:
                    subject = messages[0].subject
                else:
                    subject = _("{} notifications").format(len(messages))
                subject = settings.EMAIL_SUBJECT_PREFIX + subject
                context.update(user=user, messages=messages)
                body = template.render(**context)
                # dd.logger.debug("20170112 %s", body)
                rt.send_email(subject, sender, body, [user.email])
                for msg in messages:
                    msg.sent = timezone.now()
                    msg.save()


    def send_browser_message_for_all_users(self, user):
        """
        Send_message to all connected users
        """

        message = {
            "id": self.id,
            "subject": self.subject,
            "body": html2text(self.body),
            "created": self.created.strftime("%a %d %b %Y %H:%M"),
        }

        # Encode and send that message to the whole channels Group for our
        # liveblog. Note how you can send to a channel or Group from any part
        # of Django, not just inside a consumer.
        from channels import Group
        Group(PUBLIC_GROUP).send({
            # WebSocket text frame, with JSON content
            "text": json.dumps(message),
        })

        return

    def send_browser_message(self, user):
        """
        Send_message to the user's browser
        """

        message = {
            "id": self.id,
            "subject": str(self.subject),
            "body": html2text(self.body),
            "created": self.created.strftime("%a %d %b %Y %H:%M"),
        }

        # Encode and send that message to the whole channels Group for our
        # Websocket. Note how you can send to a channel or Group from any part
        # of Django, not just inside a consumer.
        from channels import Group
        logger.info("Sending browser notification to %s", user.username)
<<<<<<< HEAD

        Group(groupname(user.username)).send({
=======
        Group(user.username.encode('ascii', 'ignore').replace("@","at")).send({
>>>>>>> be69a66b
            # WebSocket text frame, with JSON content
            "text": json.dumps(message),
        })

        return


dd.update_field(Message, 'user',
                verbose_name=_("Recipient"), editable=False)
# Message.update_controller_field(
#     null=True, blank=True, verbose_name=_("About"))

dd.inject_field(
    'users.User', 'notify_myself',
    models.BooleanField(
        _('Notify myself'), default=False))

dd.inject_field(
    'users.User', 'mail_mode',
    MailModes.field(
        _('Email notification mode'),
        default=MailModes.often.as_callable))


class Messages(dd.Table):
    "Base for all tables of messages."
    model = 'notify.Message'
    column_names = "created subject user seen sent *"
    # cell_edit = False

    # detail_layout = dd.DetailLayout("""
    # created user seen sent owner
    # overview
    # """, window_size=(50, 15))

    parameters = ObservedPeriod(
        user=dd.ForeignKey(
            settings.SITE.user_model,
            blank=True, null=True),
        show_seen=dd.YesNo.field(_("Seen"), blank=True),
    )

    params_layout = "user show_seen start_date end_date"

    @classmethod
    def get_simple_parameters(cls):
        s = super(Messages, cls).get_simple_parameters()
        s.add('user')
        return s

    @classmethod
    def get_request_queryset(self, ar):
        qs = super(Messages, self).get_request_queryset(ar)
        pv = ar.param_values

        if pv.show_seen == dd.YesNo.yes:
            qs = qs.filter(seen__isnull=False)
        elif pv.show_seen == dd.YesNo.no:
            qs = qs.filter(seen__isnull=True)
        return qs

    @classmethod
    def get_title_tags(self, ar):
        for t in super(Messages, self).get_title_tags(ar):
            yield t
        pv = ar.param_values
        if pv.show_seen:
            yield unicode(pv.show_seen)

    @classmethod
    def unused_get_detail_title(self, ar, obj):
        """This was used to set `seen` automatically when a detail was
        shown.

        """
        if obj.seen is None and obj.user == ar.get_user():
            obj.seen = timezone.now()
            obj.save()
            # dd.logger.info("20151115 Marked %s as seen", obj)
        return super(Messages, self).get_detail_title(ar, obj)


class AllMessages(Messages):
    """The gobal list of all messages.

    """
    required_roles = dd.login_required(dd.SiteAdmin)


class MyMessages(My, Messages):
    """Shows messages emitted to you."""
    # label = _("My messages")
    required_roles = dd.login_required(OfficeUser)
    # column_names = "created subject owner sent workflow_buttons *"
    column_names = "created subject message_type workflow_buttons *"
    order_by = ['created']
    # hide_headers = True
    slave_grid_format = 'summary'
    # slave_grid_format = 'list'
    # slave_grid_format = 'grid'

    @classmethod
    def get_slave_summary(cls, mi, ar):
        qs = rt.models.notify.Message.objects.filter(
            user=ar.get_user()).order_by('created')
        qs = qs.filter(seen__isnull=True)
        # mark_all = rt.models.notify.MyMessages.get_action_by_name(
        #     'mark_all_seen')
        # html = E.tostring(ar.action_button(mark_all, None))
        # TODO: make action_button() work with list actions
        html = ''
        ba = rt.models.notify.MyMessages.get_action_by_name('mark_seen')

        def fmt(obj):
            s = E.tostring(ar.action_button(ba, obj))
            s += fds(obj.created) + " " + obj.created.strftime(
                settings.SITE.time_format_strftime) + " "
            if obj.body:
                s += ar.parse_memo(obj.body)
            else:
                s += ar.parse_memo(obj.subject)
            # s += obj.body
            return "<li>{}</li>".format(s)

        items = []
        for obj in qs:
            items.append(fmt(obj))
        return html + "<ul>{}</ul>".format(''.join(items))

    # filter = models.Q(seen__isnull=True)

    @classmethod
    def param_defaults(self, ar, **kw):
        kw = super(MyMessages, self).param_defaults(ar, **kw)
        kw.update(show_seen=dd.YesNo.no)
        return kw

    @classmethod
    def unused_get_welcome_messages(cls, ar, **kw):
        """Emits the :message:`You have %d unseen messages.` message.

        This is no longer used, applications should rather yield this
        table at the beginning of :meth:`get_dashboard_items`.

        """
        sar = ar.spawn(cls)
        if not sar.get_permission():
            return
        count = sar.get_total_count()
        if count > 0:
            msg = _("You have %d unseen messages.") % count
            yield ar.href_to_request(sar, msg)


# def welcome_messages(ar):
#     """Yield messages for the welcome page."""

#     Message = rt.models.notify.Message
#     qs = Message.objects.filter(user=ar.get_user(), seen__isnull=True)
#     if qs.count() > 0:
#         chunks = [
#             str(_("You have %d unseen messages: ")) % qs.count()]
#         chunks += join_elems([
#             ar.obj2html(obj, obj.subject) for obj in qs])
#         yield E.span(*chunks)

# dd.add_welcome_handler(welcome_messages)


# h = settings.EMAIL_HOST
# if not h or h.endswith('example.com'):
#     dd.logger.debug(
#         "Won't send pending messages because EMAIL_HOST is %r",
#         h)

@dd.schedule_often(every=10)
def send_pending_emails_often():
    rt.models.notify.Message.send_summary_emails(MailModes.often)

@dd.schedule_daily()
def send_pending_emails_daily():
    rt.models.notify.Message.send_summary_emails(MailModes.daily)
    
# @dd.schedule_often(every=10)
# def send_pending_emails_often():
#     Message = rt.models.notify.Message
#     qs = Message.objects.filter(sent__isnull=True)
#     qs = qs.filter(user__mail_mode=MailModes.immediately)
#     if qs.count() > 0:
#         dd.logger.debug(
#             "Send out emails for %d messages.", qs.count())
#         for obj in qs:
#             obj.send_individual_email()
#     else:
#         dd.logger.debug("No messages to send.")


@dd.schedule_daily()
def clear_seen_messages():
    """Daily task which deletes messages older than 24 hours.

    Currently it deletes *all* messages, regardless of whether
    they have been seen or not.  TODO: make this configurable.

    """
    remove_after = 24
    Message = rt.models.notify.Message
    qs = Message.objects.filter(
        created__lt=timezone.now() - timedelta(hours=remove_after))
    if False:  # TODO: make this configurable
        qs = qs.filter(seen__isnull=False)
    if qs.count() > 0:
        dd.logger.info(
            "Removing %d messages older than %d hours.",
            qs.count(), remove_after)
        qs.delete()


import warnings
warnings.filterwarnings(
    "ignore", "You do not have a working installation of the service_identity module: .* Many valid certificate/hostname mappings may be rejected.",
    UserWarning)
        <|MERGE_RESOLUTION|>--- conflicted
+++ resolved
@@ -404,12 +404,7 @@
         # of Django, not just inside a consumer.
         from channels import Group
         logger.info("Sending browser notification to %s", user.username)
-<<<<<<< HEAD
-
         Group(groupname(user.username)).send({
-=======
-        Group(user.username.encode('ascii', 'ignore').replace("@","at")).send({
->>>>>>> be69a66b
             # WebSocket text frame, with JSON content
             "text": json.dumps(message),
         })
