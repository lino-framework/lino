# -*- coding: UTF-8 -*-
# Copyright 2011-2020 Rumma & Ko Ltd
# License: BSD (see file COPYING for details)

from lino.api import dd
<<<<<<< HEAD

class ChatGroups(dd.Table):
    model = 'chat.ChatGroup'
    column_names = "created user title description *"
    required_roles = set([])
    # cell_edit = False

    detail_layout = dd.DetailLayout("""
     title 
     created 
     user 
     description
     ChatMembers
    """, window_size=(50, 15))

    insert_layout = dd.InsertLayout("""
    title
    description
    """)

class ChatMembers(dd.Table):
    model = "chat.ChatGroupMember"
    master_key = "group"

=======
from lino.core.roles import UserRole
>>>>>>> 527990d6

class ChatMessages(dd.Table):
    model = 'chat.ChatMessage'
    column_names = "created user body *"
    # required_roles = [UserRole]
    # cell_edit = False

    detail_layout = dd.DetailLayout("""
     user group 
     body
    """, window_size=(50, 15))

    #parameters = ObservedDateRange(
        # user=dd.ForeignKey(
        #     settings.SITE.user_model,
        #     blank=True, null=True),
        # show_seen=dd.YesNo.field(_("Seen"), blank=True),
    #)

    #params_layout = "user start_date end_date"

    # @classmethod
    # def get_simple_parameters(cls):
    #     for p in super(Messages, cls).get_simple_parameters():
    #         yield p
    #     yield 'user'

    @classmethod
    def get_request_queryset(self, ar, **filter):
        qs = super(ChatMessages, self).get_request_queryset(ar, **filter)
        # pv = ar.param_values
        #
        # if pv.show_seen == dd.YesNo.yes:
        #     qs = qs.filter(seen__isnull=False)
        # elif pv.show_seen == dd.YesNo.no:
        #     qs = qs.filter(seen__isnull=True)
        return qs


class ChatGroups(dd.Table):
    model = 'chat.ChatGroup'
    column_names = "created name *"
    #required_roles = [UserRole]
    # cell_edit = False

    detail_layout = dd.DetailLayout("""
     name 
    """, window_size=(50, 15))

<|MERGE_RESOLUTION|>--- conflicted
+++ resolved
@@ -3,8 +3,6 @@
 # License: BSD (see file COPYING for details)
 
 from lino.api import dd
-<<<<<<< HEAD
-
 class ChatGroups(dd.Table):
     model = 'chat.ChatGroup'
     column_names = "created user title description *"
@@ -28,9 +26,7 @@
     model = "chat.ChatGroupMember"
     master_key = "group"
 
-=======
-from lino.core.roles import UserRole
->>>>>>> 527990d6
+# from lino.core.roles import UserRole
 
 class ChatMessages(dd.Table):
     model = 'chat.ChatMessage'
@@ -67,16 +63,4 @@
         #     qs = qs.filter(seen__isnull=False)
         # elif pv.show_seen == dd.YesNo.no:
         #     qs = qs.filter(seen__isnull=True)
-        return qs
-
-
-class ChatGroups(dd.Table):
-    model = 'chat.ChatGroup'
-    column_names = "created name *"
-    #required_roles = [UserRole]
-    # cell_edit = False
-
-    detail_layout = dd.DetailLayout("""
-     name 
-    """, window_size=(50, 15))
-
+        return qs