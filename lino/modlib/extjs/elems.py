--- conflicted
+++ resolved
@@ -240,10 +240,7 @@
     parent = None  # will be set by Container
 
     label = None
-<<<<<<< HEAD
     # label_width = 0
-=======
->>>>>>> 1a71b2a6
     editable = False
     sortable = False
     xtype = None  # set by subclasses
@@ -1828,17 +1825,13 @@
                 # vflex elements go into a vbox, the others into a form layout.
 
             else:  # not self.vertical
-<<<<<<< HEAD
-                kw.update(layout='hbox', layoutConfig=dict(align='stretch'))
+                self.set_layout_manager('hbox', align='stretch')
 
         for e in elements:
             if isinstance(e, FieldElement):
                 self.is_fieldset = True
 
         Container.__init__(self, layout_handle, name, *elements, **kw)
-=======
-                self.set_layout_manager('hbox', align='stretch')
->>>>>>> 1a71b2a6
 
         w = h = 0
         has_height = False  # 20120210
