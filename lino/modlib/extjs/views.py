--- conflicted
+++ resolved
@@ -267,12 +267,6 @@
     quick_search = request.GET.get(constants.URL_PARAM_FILTER, None)
     if quick_search and isinstance(qs, models.QuerySet):
         qs = qs.filter(qs.model.quick_search_filter(quick_search))
-<<<<<<< HEAD
-        # qs = qs.model.add_quick_search_filter(qs, quick_search)
-        # qs = actor.add_quick_search_filter(qs, quick_search)
-=======
-
->>>>>>> f802dc03
     count = len(qs)
 
     offset = request.GET.get(constants.URL_PARAM_START, None)
@@ -285,10 +279,7 @@
         qs = qs[:int(limit)]
 
     rows = [row2dict(row, {}) for row in qs]
-<<<<<<< HEAD
-=======
-
->>>>>>> f802dc03
+
     if quick_search and isinstance(qs, list):
         txt = quick_search.lower()
         rows = [row for row in rows
